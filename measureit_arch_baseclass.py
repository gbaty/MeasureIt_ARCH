--- conflicted
+++ resolved
@@ -1,21 +1,10 @@
 import bpy
 import math
-<<<<<<< HEAD
-from mathutils import Matrix
-from bpy.types import PropertyGroup, Panel, Object, Operator, SpaceView3D, Scene
-from bpy.props import IntProperty, CollectionProperty, FloatVectorProperty, BoolProperty, StringProperty, \
-    FloatProperty, EnumProperty, PointerProperty
-=======
->>>>>>> 68da6d1a
 
 from bpy.types import PropertyGroup, Operator
 from bpy.props import IntProperty, CollectionProperty, FloatVectorProperty, \
     BoolProperty, StringProperty, FloatProperty, EnumProperty, PointerProperty
 
-<<<<<<< HEAD
-=======
-
->>>>>>> 68da6d1a
 def update_flag(self, context):
     self.text_updated = True
 
@@ -35,7 +24,6 @@
 
 
 def update_active_dim(self, context):
-<<<<<<< HEAD
 
     dimGen = context.object.DimensionGenerator
     itemType = self.itemType
@@ -174,188 +162,21 @@
     autoFillText: BoolProperty(name='Auto Fill Text',
                                description='Fill This Text Field Automatically from a property',
                                default=False)
-=======
-    if has_dimension_generator(context):
-        dimGen = context.object.DimensionGenerator[0]
-        itemType = self.itemType
-        idx = 0
-        for wrap in dimGen.wrappedDimensions:
-            if itemType == wrap.itemType:
-                if itemType == 'D-ALIGNED':
-                    if self == dimGen.alignedDimensions[wrap.itemIndex]:
-                        dimGen.active_dimension_index = idx
-                        return
-                elif itemType == 'D-AXIS':
-                    if self == dimGen.axisDimensions[wrap.itemIndex]:
-                        dimGen.active_dimension_index = idx
-                        return
-            idx += 1
-
-
-def recalc_dimWrapper_index(self, context):
-    if has_dimension_generator(context):
-        dimGen = context.object.DimensionGenerator[0]
-        wrappedDimensions = dimGen.wrappedDimensions
-        id_aligned = 0
-        id_angle = 0
-        id_axis = 0
-        id_arc = 0
-        id_area = 0
-        for dim in wrappedDimensions:
-            if dim.itemType == 'D-ALIGNED':
-                dim.itemIndex = id_aligned
-                id_aligned += 1
-            elif dim.itemType == 'D-ANGLE':
-                dim.itemIndex = id_angle
-                id_angle += 1
-            elif dim.itemType == 'D-AXIS':
-                dim.itemIndex = id_axis
-                id_axis += 1
-            elif dim.itemType == 'D-ARC':
-                dim.itemIndex = id_arc
-                id_arc += 1
-            elif dim.itemType == 'D-AREA':
-                dim.itemIndex = id_area
-                id_area += 1
-
-
-class BaseProp:
-    icon: StringProperty(
-        name="Icon",
-        description="item icon",
-        default="",)
-
-    generator: StringProperty(
-        name="Generator",
-        description="item generator - api property",
-        default="",)
-
-    gen_group: StringProperty(
-        name="Generator Group",
-        description="group in the generator - api property",
-        default="",)
-
-    inFront: BoolProperty(
-        name='inFront',
-        description='Draw this element In front of other objects',
-        default=False)
-
-    visibleInView: PointerProperty(type=bpy.types.Camera)
-
-    is_style: BoolProperty(
-        name="is Style",
-        description="This property Group is a Style",
-        default=False)
-
-    uses_style: BoolProperty(
-        name="uses Style",
-        description="This property Group Uses a Style",
-        default=False,
-        update=update_flag)
-
-    style: StringProperty(
-        name="Style Name",
-        description="Item Name",
-        default="",
-        update=update_flag)
-
-    itemType: StringProperty(
-        name="Item Type",
-        description='flag for common operators',
-        default='')
-
-    color: FloatVectorProperty(
-        name="Color",
-        description="Color for the Item",
-        default=(0.0, 0.0, 0.0, 1.0),
-        min=0,
-        max=1,
-        subtype='COLOR',
-        size=4,
-        update=update_flag)
-
-    lineWeight: FloatProperty(
-        name="Line Weight",
-        description="Lineweight",
-        default=1,
-        soft_min=1.0,
-        step=25,
-        min=0)
-
-    free: BoolProperty(
-        name="Free",
-        description="This Item is free and can be deleted",
-        default=False)
-
-    evalMods: BoolProperty(
-        name="Evaluate Depsgraph",
-        description="This Element will evaluate the Dependency Graph (Modifiers, Shape Keys etc.) before drawing",
-        default=False)
-
-    settings: BoolProperty(
-        name="Settings",
-        description="Show Settings",
-        default=False)
-
-    visible: BoolProperty(
-        name="Visibility",
-        description="how/hide",
-        default=True)
-
-    gizLoc: FloatVectorProperty(
-        name="Gizmo Location",
-        description="Default Location for item Gizmo",
-        subtype='TRANSLATION')
-
-    gizRotDir: FloatVectorProperty(
-        name="Gizmo Rotation Direction",
-        description="Default Rot Direction for item Gizmo",
-        subtype='TRANSLATION')
-
-
-class TextField(PropertyGroup):
-    text_updated: BoolProperty(
-        name='text_updated',
-        description='flag when text needs to be redrawn',
-        default=False)
-
-    text: StringProperty(
-        name="Text",
-        description="Text Associated With Item",
-        default="",
-        update=update_flag)
-
-    autoFillText: BoolProperty(
-        name='Auto Fill Text',
-        description='Fill This Text Field Automatically from a property',
-        default=False)
->>>>>>> 68da6d1a
 
     textSource: EnumProperty(
         items=(('VIEW', "View", "", 'DOCUMENTS', 1),
                ('DATE', "Date", "", 'TIME', 2),
-<<<<<<< HEAD
-               ('NOTES',"Notes","",'LONGDISPLAY',3),
-=======
                ('NOTES', "Notes", "", 'LONGDISPLAY', 3),
->>>>>>> 68da6d1a
                ('RNAPROP', "Custom Property", "", 'RNA', 99)),
         name="Text Source",
         default='RNAPROP',
         description="Set Text Field Source")
 
-<<<<<<< HEAD
-    rnaProp: StringProperty(name="Custom Prop String",
-                            description="RNA Prop String",
-                            default="",
-                            update=update_flag)
-=======
     rnaProp: StringProperty(
         name="Custom Prop String",
         description="RNA Prop String",
         default="",
         update=update_flag)
->>>>>>> 68da6d1a
 
     textAlignment: EnumProperty(
         items=(('L', "Left", "", 'ALIGN_LEFT', 1),
@@ -372,20 +193,6 @@
         name="align Font",
         description="Set Font Position")
 
-<<<<<<< HEAD
-    textWidth: IntProperty(name='annotationWidth',
-                           description='Width of annotation')
-
-    textHeight: IntProperty(name='annotationHeight',
-                            description='Height of annotation')
-
-    texture_updated: BoolProperty(name='texture_updated',
-                                  description='flag when text texture need to be redrawn',
-                                  default=False)
-
-
-bpy.utils.register_class(TextField)
-=======
     textWidth: IntProperty(
         name='annotationWidth',
         description='Width of annotation')
@@ -399,23 +206,16 @@
         description='flag when text texture need to be redrawn',
         default=False)
 
->>>>>>> 68da6d1a
 
 
 class BaseWithText(BaseProp):
 
     text: StringProperty(name='legacy text')
 
-<<<<<<< HEAD
-    text_updated: BoolProperty(name='text_updated',
-                               description='flag when text needs to be redrawn',
-                               default=False)
-=======
     text_updated: BoolProperty(
         name='text_updated',
         description='flag when text needs to be redrawn',
         default=False)
->>>>>>> 68da6d1a
 
     textFields: CollectionProperty(type=TextField)
 
@@ -433,26 +233,6 @@
         name="align Font",
         description="Set Font Position")
 
-<<<<<<< HEAD
-    fontSize: IntProperty(name='Font Size',
-                          description="Font Size in pt (1pt = 1/72\") \nNote: Font size is relative to the current scale \nScale is defined in your active view, or in the Scene unit settings ",
-                          default=18)
-
-    font: PointerProperty(type=bpy.types.VectorFont,
-                          update=update_flag)
-
-    # endcap properties are defined here to ensure compatiblity but the enumProps are overwritten in child property groups
-    endcapSize: IntProperty(name="dimEndcapSize",
-                            description="End Cap size",
-                            default=12, min=1, max=500)
-
-    endcapArrowAngle: FloatProperty(name="endcapArrowAngle",
-                                    description="End Cap Arrow Angle",
-                                    default=math.radians(15),
-                                    soft_min=math.radians(15),
-                                    soft_max=math.radians(45),
-                                    subtype='ANGLE')
-=======
     fontSize: IntProperty(
         name='Font Size',
         description="Font Size in pt (1pt = 1/72\")\n"
@@ -478,7 +258,6 @@
         soft_min=math.radians(15),
         soft_max=math.radians(45),
         subtype='ANGLE')
->>>>>>> 68da6d1a
 
     endcapA: EnumProperty(
         items=(('99', "--", "No arrow"),
@@ -495,34 +274,6 @@
 
 class BaseDim(BaseWithText):
 
-<<<<<<< HEAD
-    generator: StringProperty(name="Generator",
-                              description="item generator - api property",
-                              default="DimensionGenerator",)
-
-    dimPointA: IntProperty(name='dimPointA',
-                           description="Dimension Start Vertex Index")
-
-    dimPointB: IntProperty(name='dimPointB',
-                           description="Dimension End Vertex Index")
-
-    dimOffset: FloatProperty(name='Dimension Offset',
-                             description='Offset for Dimension',
-                             default=(0.5),
-                             subtype='DISTANCE',
-                             update=update_active_dim)
-
-    tweakOffset: FloatProperty(name='Dimension Offset',
-                               description='Offset for Dimension',
-                               default=(0.0),
-                               subtype='DISTANCE',
-                               update=update_active_dim)
-
-    dimLeaderOffset: FloatProperty(name='Dimension Offset',
-                                   description='Offset for Dimension',
-                                   default=(0.05),
-                                   subtype='DISTANCE')
-=======
     generator: StringProperty(
         name="Generator",
         description="item generator - api property",
@@ -555,7 +306,6 @@
         description='Offset for Dimension',
         default=(0.05),
         subtype='DISTANCE')
->>>>>>> 68da6d1a
 
     dimViewPlane: EnumProperty(
         items=(('99', "None", "None", 'EMPTY_AXIS', 0),
@@ -585,18 +335,11 @@
         default='T',
         description="Add arrows to point A")
 
-<<<<<<< HEAD
-    dimRotation: FloatProperty(name='annotationOffset',
-                               description='Rotation for Dimension',
-                               default=0.0,
-                               subtype='ANGLE')
-=======
     dimRotation: FloatProperty(
         name='annotationOffset',
         description='Rotation for Dimension',
         default=0.0,
         subtype='ANGLE')
->>>>>>> 68da6d1a
 
 
 class MeasureItARCHSceneProps(PropertyGroup):
@@ -623,29 +366,6 @@
         subtype='COLOR',
         size=4)
 
-<<<<<<< HEAD
-    default_dimension_style: StringProperty(name="Default Style",
-                                            description="Dimension Style to Use")
-
-    default_annotation_style: StringProperty(name="Default Style",
-                                             description="Annotation Style to Use")
-
-    default_line_style: StringProperty(name="Default Style",
-                                       description="Line Style to Use")
-
-    show_all: BoolProperty(name="Show All",
-                           description="Display measures for all objects,"
-                           " not only selected",
-                           default=True)
-
-    show_dim_text: BoolProperty(name="Show Dimension Text",
-                                description="Display Dimension Text",
-                                default=True)
-
-    hide_units: BoolProperty(name="Hide Metric Units",
-                             description="Hide Units on Metric Measurements",
-                             default=False)
-=======
     default_dimension_style: StringProperty(
         name="Default Style",
         description="Dimension Style to Use")
@@ -673,7 +393,6 @@
         name="Hide Units",
         description="Do not display unit of measurement on viewport",
         default=False)
->>>>>>> 68da6d1a
 
     measureit_arch_dim_axis: EnumProperty(
         items=(('X', "X", "X Axis"),
@@ -682,7 +401,6 @@
         name="Axis",
         description="Axis")
 
-<<<<<<< HEAD
     measureit_arch_debug_text: BoolProperty(name="Debug Text",
                                             description="(DEBUG) Draw Debug Info For Text",
                                             default=False)
@@ -788,27 +506,6 @@
                ('64', "1/64\"", "1/64th Inch")),
         name="Imperial Precision",
         description="Measurement Precision for Imperial Units")
-=======
-    measureit_arch_debug_text: BoolProperty(
-        name="Debug Text",
-        description="(DEBUG) Draw Debug Info For Text",
-        default=False)
-
-    highlight_selected: BoolProperty(
-        name='Show Selected',
-        description='Highlight Selected MeasureIt_ARCH Elements',
-        default=True)
-
-    text_updated: BoolProperty(
-        name='text_updated',
-        description='flag when text needs to be redrawn',
-        default=False)
-
-    debug_flip_text: BoolProperty(
-        name="Debug Text Flip Vectors",
-        description="Displys Text Card and View Vectors used to Flip Text",
-        default=False)
->>>>>>> 68da6d1a
 
     default_color: FloatVectorProperty(
         name="Default Color",
@@ -913,22 +610,7 @@
         name='Angle Precision', min=0, max=5, default=0,
         description="Angle decimal precision")
 
-<<<<<<< HEAD
-bpy.utils.register_class(MeasureItARCHSceneProps)
-Scene.MeasureItArchProps = bpy.props.PointerProperty(
-    type=MeasureItARCHSceneProps)
-=======
-    imperial_precision: EnumProperty(
-        items=(('1', "1\"", "1 Inch"),
-               ('2', "1/2\"", "1/2 Inch"),
-               ('4', "1/4\"", "1/4 Inch"),
-               ('8', "1/8\"", "1/8th Inch"),
-               ('16', "1/16\"", "1/16th Inch"),
-               ('32', "1/32\"", "1/32th Inch"),
-               ('64', "1/64\"", "1/64th Inch")),
-        name="Imperial Precision",
-        description="Measurement Precision for Imperial Units")
->>>>>>> 68da6d1a
+
 
 
 class DeletePropButton(Operator):
@@ -937,11 +619,7 @@
     bl_description = "Delete a property"
     bl_category = 'MeasureitArch'
     bl_options = {'REGISTER'}
-<<<<<<< HEAD
     genPath: StringProperty()
-=======
-
->>>>>>> 68da6d1a
     tag: IntProperty()
     item_type: StringProperty()
     is_style: BoolProperty()
@@ -950,42 +628,8 @@
         # Add properties
         mainObj = context.object
 
-<<<<<<< HEAD
         Generator = eval(self.genPath)
         itemGroup = eval('Generator.' + self.item_type)
-=======
-        if self.is_style:
-            Generator = context.scene.StyleGenerator
-        else:
-            if self.item_type == 'A':
-                Generator = mainObj.AnnotationGenerator[0]
-                Generator.num_annotations -= 1
-            elif self.item_type == 'L':
-                Generator = mainObj.LineGenerator[0]
-                Generator.line_num -= 1
-            elif 'D-' in self.item_type:
-                Generator = mainObj.DimensionGenerator[0]
-                Generator.measureit_arch_num -= 1
-
-        if self.item_type == 'A':
-            itemGroup = Generator.annotations
-        elif self.item_type == 'L':
-            itemGroup = Generator.line_groups
-        elif self.item_type == 'D-ALIGNED':
-            itemGroup = Generator.alignedDimensions
-        elif self.item_type == 'D-ANGLE':
-            itemGroup = Generator.angleDimensions
-        elif self.item_type == 'D-AXIS':
-            itemGroup = Generator.axisDimensions
-        elif self.item_type == 'D-BOUNDS':
-            itemGroup = Generator.boundsDimensions
-        elif self.item_type == 'D-ARC':
-            itemGroup = Generator.arcDimensions
-        elif self.item_type == 'D-AREA':
-            itemGroup = Generator.areaDimensions
-        elif 'D' in self.item_type:
-            itemGroup = Generator.alignedDimensions
->>>>>>> 68da6d1a
 
         # Delete element
         itemGroup[self.tag].free = True
@@ -1016,19 +660,12 @@
     add: BoolProperty()
 
     def execute(self, context):
-<<<<<<< HEAD
         mainobject = context.object
-=======
->>>>>>> 68da6d1a
         textFields = eval(self.propPath)
         if self.add:
             textFields.add()
         else:
-<<<<<<< HEAD
-            textFields.remove(len(textFields)-1)
-=======
             textFields.remove(len(textFields) - 1)
->>>>>>> 68da6d1a
         return {'FINISHED'}
 
 
@@ -1049,10 +686,7 @@
                 self.report({'WARNING'}, "Key: " + key + " not moved")
 
     def execute(self, context):
-<<<<<<< HEAD
-=======
         # TODO: `eval` is evil
->>>>>>> 68da6d1a
         collectionProp = eval(self.propPath)
 
         source = collectionProp[self.idx]
@@ -1067,23 +701,13 @@
             return {'FINISHED'}
 
         temp = collectionProp.add()
-<<<<<<< HEAD
 
         self.copyKeys(destination, temp)
         self.copyKeys(source, destination)
         self.copyKeys(temp, source)
 
-        collectionProp.remove(len(collectionProp)-1)
-
-=======
-
-        self.copyKeys(destination, temp)
-        self.copyKeys(source, destination)
-        self.copyKeys(temp, source)
-
         collectionProp.remove(len(collectionProp) - 1)
 
->>>>>>> 68da6d1a
         return {'FINISHED'}
 
 
@@ -1094,14 +718,7 @@
     bl_category = 'MeasureitArch'
     genPath: StringProperty()
     is_style: BoolProperty()
-<<<<<<< HEAD
-    # -----------------------
-    # ------------------------------
-    # Execute button action
-    # ------------------------------
-=======
     passedItem: PointerProperty(type=PropertyGroup)
->>>>>>> 68da6d1a
 
     def execute(self, context):
         # Add properties
@@ -1114,38 +731,6 @@
                 for item in typeContainer:
                     typeContainer.remove(0)
 
-<<<<<<< HEAD
-=======
-            for alignedDim in StyleGen.alignedDimensions:
-                StyleGen.alignedDimensions.remove(0)
-            for line in StyleGen.line_groups:
-                StyleGen.line_groups.remove(0)
-            for annotation in StyleGen.annotations:
-                StyleGen.annotations.remove(0)
-            for wrapper in StyleGen.wrappedStyles:
-                StyleGen.wrappedStyles.remove(0)
-
-        else:
-            if self.item_type == 'D':
-                for key in mainobject.DimensionGenerator[0].keys():
-                    item = mainobject.DimensionGenerator[0].path_resolve(key)
-                    if 'collection' in str(item):
-                        typeContainer = item
-                        for dim in typeContainer:
-                            mainobject.DimensionGenerator[0].measureit_arch_num = 0
-                            typeContainer.remove(0)
-
-            elif self.item_type == 'L':
-                for line in mainobject.LineGenerator[0].line_groups:
-                    mainobject.LineGenerator[0].line_groups.remove(0)
-                    mainobject.LineGenerator[0].line_num = 0
-
-            elif self.item_type == 'A':
-                for annotation in mainobject.AnnotationGenerator[0].annotations:
-                    mainobject.AnnotationGenerator[0].annotations.remove(0)
-                    mainobject.AnnotationGenerator[0].num_annotations = 0
-
->>>>>>> 68da6d1a
         for window in bpy.context.window_manager.windows:
             screen = window.screen
             for area in screen.areas:
@@ -1160,8 +745,4 @@
         return wm.invoke_props_dialog(self)
 
     def draw(self, context):
-<<<<<<< HEAD
-        layout = self.layout
-=======
-        pass
->>>>>>> 68da6d1a
+        layout = self.layout