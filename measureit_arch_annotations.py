# ##### BEGIN GPL LICENSE BLOCK #####
#
#  This program is free software; you can redistribute it and/or
#  modify it under the terms of the GNU General Public License
#  as published by the Free Software Foundation; either version 2
#  of the License, or (at your option) any later version.
#
#  This program is distributed in the hope that it will be useful,
#  but WITHOUT ANY WARRANTY; without even the implied warranty of
#  MERCHANTABILITY or FITNESS FOR A PARTICULAR PURPOSE.  See the
#  GNU General Public License for more details.
#
#  You should have received a copy of the GNU General Public License
#  along with this program; if not, write to the Free Software Foundation,
#  Inc., 51 Franklin Street, Fifth Floor, Boston, MA 02110-1301, USA.
#
# ##### END GPL LICENSE BLOCK #####


# ----------------------------------------------------------
# File: measureit_arch_annotations.py
# Main panel for different MeasureitArch general actions
# Author:  Kevan Cress
#
# ----------------------------------------------------------
import bpy
import blf
import bgl
import gpu
from .measureit_arch_main import OBJECT_PT_Panel
from bpy_extras import view3d_utils
from bpy.types import PropertyGroup, Panel, Object, Operator, SpaceView3D, Scene, UIList, GizmoGroup, Collection
from bpy.props import (
        CollectionProperty,
        FloatVectorProperty,
        IntProperty,
        BoolProperty,
        StringProperty,
        FloatProperty,
        EnumProperty,
        PointerProperty,
        BoolVectorProperty
        )
from .measureit_arch_baseclass import BaseProp, BaseWithText
from .measureit_arch_main import get_smart_selected, get_selected_vertex
from mathutils import Vector, Matrix
import math


def update_active_annotation(self,context):
    Generator = context.object.AnnotationGenerator

    for annotation in Generator.annotations:
        annotation.is_active = False
    
    activeAnnotation = Generator.annotations[Generator.active_index]
    activeAnnotation.is_active = True

def annotation_update_flag(self,context):
    for textField in self.textFields:
        textField.text_updated = True
        update_custom_props(self,context)

def update_custom_props(self,context):
    ignoredProps = ['AnnotationGenerator','DimensionGenerator','LineGenerator','_RNA_UI','cycles','cycles_visibility','obverts']
    idx = 0 
    for key in context.object.keys():
        if key not in ignoredProps:
            if key not in self.customProperties:
                self.customProperties.add().name = key
    for prop in self.customProperties:
        if prop.name not in context.object.keys():
            self.customProperties.remove(idx)
        idx += 1

class CustomProperties(PropertyGroup):
    name: StringProperty(name='Custom Properties')
bpy.utils.register_class(CustomProperties)

def custom_shape_poll(self, collection):
    myobj = self.annotationAnchorObject
    try:
        col.objects[myobj.name]
    except:
        return collection

class AnnotationProperties(BaseWithText,PropertyGroup):
    customProperties: CollectionProperty(type=CustomProperties)

    customShape: PointerProperty(name = 'Custom Annotation Shape', type=Collection, poll = custom_shape_poll)

    custom_local_transforms: BoolProperty(name='Use Local Transforms',
                description= 'Uses the Local transforms of custom annotation objects',
                default = True)
    
    custom_fit_text: BoolProperty(name='Fit Text',
                description= 'Scale Custom Shap to Text Length',
                default = True)
                
    custom_scale: FloatProperty(name='Custom Shape Scale',
                            description='Scale Custom Shape',
                            default= 1.0,)

    custom_shape_location: EnumProperty(
                    items=(('A', "Anchor", "Anchor"),
                           ('T', "Text", "Text")),
                    name="Custom Shape Location",
                    description="Define Where a custom shape is anchored") 


    draw_leader: BoolProperty(name='Use Leader',
                description= 'Draw A Leader Line from the annotation to the anchor',
                default = True)

                
    shape_to_text: BoolProperty(name='Shape to text',
                description= 'Align the custom annotation shape with the annotation text, rather than the anchor point',
                default = False)

    annotationRotation:FloatVectorProperty(name='annotationOffset',
                            description='Rotation for Annotation',
                            default= (0.0,0.0,0.0),
                            subtype= 'EULER')

    annotationOffset: FloatVectorProperty(name='annotationOffset',
                            description='Offset for Annotation',
                            default= (1.0,1.0,1.0),
                            subtype= 'TRANSLATION')
    
    annotationTextSource: StringProperty(name='annotationTextSource',
                            description="Text Source",
                            update=annotation_update_flag)

    annotationAnchorObject: PointerProperty(type=Object)

    annotationAnchor: IntProperty(name="annotationAnchor",
                            description="Index of Vertex that the annotation is Anchored to")
    
    endcapSize: IntProperty(name="dimEndcapSize",
                description="End Cap size",
                default=15, min=1, max=500)

    endcapA: EnumProperty(
                    items=(('99', "--", "No Cap"),
                           ('D', "Dot", "Dot"),
                           ('T', "Triangle", "Triangle")),
                    name="A end",
                    description="Add arrows to point A") 

bpy.utils.register_class(AnnotationProperties)

class AnnotationContainer(PropertyGroup):
    num_annotations: IntProperty(name='Number of Annotations', min=0, max=1000, default=0,
                                description='Number total of Annotations')
    active_index: IntProperty(name='Active Annotation Index',
                                update = update_active_annotation)
    show_annotation_settings: BoolProperty(name='Show Annotation Settings',default=False)
    show_annotation_fields: BoolProperty(name='Show Annotation Text Fields',default=False)
    # Array of segments
    annotations: CollectionProperty(type=AnnotationProperties)
    
bpy.utils.register_class(AnnotationContainer)
Object.AnnotationGenerator = PointerProperty(type=AnnotationContainer)

class AddAnnotationButton(Operator):
    bl_idname = "measureit_arch.addannotationbutton"
    bl_label = "Add"
    bl_description = "Add a new Annotation (For Mesh Objects Select 1 Vertex in Edit Mode)"
    bl_category = 'MeasureitArch'

    # ------------------------------
    # Poll
    # ------------------------------
    @classmethod
    def poll(cls, context):
        obj = context.object
        if obj is None or len(context.selected_objects) == 0:
            return True
        elif obj.type == "EMPTY" or obj.type == "CAMERA" or obj.type == "LIGHT":
            return True
        elif obj.type == "MESH" and  bpy.context.mode == 'EDIT_MESH':
            return True
        else:
            return False

    # ------------------------------
    # Execute button action
    # ------------------------------
    def execute(self, context):
        emptyAnnoFlag = False
        if context.area.type == 'VIEW_3D':
            scene = context.scene
            sceneProps = scene.MeasureItArchProps
            mainobject = context.object

            # If no obj selected, created an empty
            if len(context.selected_objects) == 0:
                cursorLoc = bpy.context.scene.cursor.location
                newEmpty = bpy.ops.object.empty_add(type='SPHERE', radius=0.01, location=cursorLoc)
                context.object.name = 'Annotation Empty'
                emptyAnnoFlag = True            

<<<<<<< HEAD
            annotationGen = mainobject.AnnotationGenerator 

            if mainobject.type=='MESH':
                mylist = get_selected_vertex(mainobject)
                if len(mylist) == 1:
                    newAnnotation = annotationGen.annotations.add()
                    newAnnotation.annotationAnchor = mylist[0]
                    
                    context.area.tag_redraw()  
                    update_custom_props(newAnnotation, context)
                else:
                    self.report({'ERROR'},
                                "MeasureIt_ARCH: Select one vertex for creating measure label")
                    return {'FINISHED'}
            else:
=======
            pointList, warningStr = get_smart_selected(usePairs=False)

            if warningStr != '':
                self.report({'ERROR'},warningStr)
            
            print(pointList)

            for point in pointList:
                obj = point['obj']
                anchor = point['vert']

                if 'AnnotationGenerator' not in obj:
                    obj.AnnotationGenerator.add()
                annotationGen = obj.AnnotationGenerator[0] 

                annotationGen.num_annotations +=1
>>>>>>> d736b3ba
                newAnnotation = annotationGen.annotations.add()
                newAnnotation.annotationAnchor = anchor

            
                newAnnotation.itemType = 'A'
                newAnnotation.annotationAnchorObject = mainobject
                
                
                if sceneProps.default_annotation_style is not '':
                    newAnnotation.uses_style = True
                    newAnnotation.style = sceneProps.default_annotation_style
                else:
                    newAnnotation.uses_style = False

                if emptyAnnoFlag:
                    newAnnotation.annotationOffset = (0,0,0)
                    newAnnotation.textAlignment = 'C'
                    newAnnotation.lineWeight = 0

<<<<<<< HEAD
            newAnnotation.name = ("Annotation " + str(len(annotationGen.annotations)))
            field = newAnnotation.textFields.add()
            field.text = ("Annotation " + str(len(annotationGen.annotations)))
            field2 = newAnnotation.textFields.add()
            field2.text = ("")
=======
                newAnnotation.name = ("Annotation " + str(annotationGen.num_annotations))
                field = newAnnotation.textFields.add()
                field.text = ("Annotation " + str(annotationGen.num_annotations))
                field2 = newAnnotation.textFields.add()
                field2.text = ("")
>>>>>>> d736b3ba

                newAnnotation.color = (0,0,0,1)
                newAnnotation.fontSize = 24
            return {'FINISHED'}
        else:
            self.report({'WARNING'},   
                        "View3D not found, cannot run operator")

        return {'CANCELLED'}

class M_ARCH_UL_annotations_list(UIList):
    def draw_item(self, context, layout, data, item, icon, active_data, active_propname):    
        scene = bpy.context.scene

        StyleGen = scene.StyleGenerator
        hasGen = True
        
        if self.layout_type in {'DEFAULT', 'COMPACT'}:
            annotation = item
            layout.use_property_decorate = False
            row = layout.row(align=True)
            subrow = row.row()
            subrow.prop(annotation, "name", text="",emboss=False,icon='FONT_DATA')
            
            if annotation.visible: visIcon = 'HIDE_OFF'
            else: visIcon = 'HIDE_ON'

            if annotation.uses_style: styleIcon = 'LINKED'
            else: styleIcon = 'UNLINKED'
            
            subrow = row.row(align=True)
            if not annotation.uses_style:
                subrow = row.row()
                subrow.scale_x = 0.6
                subrow.prop(annotation, 'color', text="" )
            else:
                row.prop_search(annotation,'style', StyleGen,'annotations',text="", icon='COLOR')
                row.separator()

            if hasGen:
                row = row.row(align=True)
                row.prop(annotation, 'uses_style', text="",toggle=True, icon=styleIcon,emboss=False)
            
            row.prop(annotation, "visible", text="", icon = visIcon)

        elif self.layout_type in {'GRID'}:
            layout.alignment = 'CENTER'
            layout.label(text="", icon='MESH_CUBE')

class OBJECT_PT_UIAnnotations(Panel):
    """Creates a Panel in the Object properties window"""
    bl_parent_id = 'OBJECT_PT_Panel'
    bl_label = "Annotations"
    bl_space_type = 'PROPERTIES'
    bl_region_type = 'WINDOW'
    bl_context = "object"

    def draw_header(self, context):
        layout = self.layout
        row = layout.row()
        row.label(text="", icon= 'FONT_DATA')


    def draw(self, context):
        layout = self.layout
        layout.use_property_split = True
        layout.use_property_decorate = False
        
        obj = context.object
        if context.object is not None:
            if 'AnnotationGenerator' in context.object:     
                scene = context.scene
                annoGen = context.object.AnnotationGenerator

                row = layout.row()
                
                # Draw The UI List
                row.template_list("M_ARCH_UL_annotations_list", "", annoGen, "annotations", annoGen, "active_index",rows=2, type='DEFAULT')
                
                # Operators Next to List
                col = row.column(align=True)
                op = col.operator("measureit_arch.deletepropbutton", text="", icon="X")
                op.genPath = 'bpy.context.object.AnnotationGenerator'
                op.tag = annoGen.active_index  # saves internal data
                op.item_type = 'annotations'
                op.is_style = False
                col.separator()

                col.menu("OBJECT_MT_annotation_menu", icon='DOWNARROW_HLT', text="")


                # Settings Below List

                if len(annoGen.annotations) > 0 and  annoGen.active_index < len(annoGen.annotations):
                    annotation = annoGen.annotations[annoGen.active_index]

                    if annoGen.show_annotation_fields: fieldsIcon = 'DISCLOSURE_TRI_DOWN'
                    else: fieldsIcon = 'DISCLOSURE_TRI_RIGHT'
                    
                    box = layout.box()
                    col = box.column()
                    row = col.row(align=True)
                    row.prop(annoGen, 'show_annotation_fields', text="", icon=fieldsIcon,emboss=False)
                    row.label(text= annotation.name + ' Text Fields:')

                    row.emboss = 'PULLDOWN_MENU'
                    txtAddOp = row.operator("measureit_arch.addtextfield", text="", icon="ADD")
                    txtAddOp.idx = annoGen.active_index 
                    txtAddOp.add = True

                    txtRemoveOp = row.operator("measureit_arch.addtextfield", text="", icon="REMOVE")
                    txtRemoveOp.idx = annoGen.active_index 
                    txtRemoveOp.add = False

                    if annoGen.show_annotation_fields:
                 
                        col = box.column(align=True)
                        idx = 0
                        for textField in annotation.textFields:
                            col = box.column(align=True)

                            row = col.row(align=True)
                            
                            split = row.split(factor=0.2)
                            split.label(text='Text Field ' + str(idx + 1))

                            row = split.row(align=True)
                            row.prop(textField, 'autoFillText', text="", icon="FILE_TEXT")
                            
                            
                            if textField.autoFillText:
                                row.prop(textField, 'textSource', text="")
                            else:
                                row.prop(textField, 'text', text = "")
                            
                            if textField.textSource == 'RNAPROP' and textField.autoFillText:
                                row.prop(textField, 'rnaProp', text = "")
  

                            

                        
                            row.emboss = 'PULLDOWN_MENU'
                            op = row.operator('measureit_arch.moveitem',text="", icon = 'TRIA_DOWN')
                            op.propPath = 'bpy.context.active_object.AnnotationGenerator.annotations[bpy.context.active_object.AnnotationGenerator.active_index].textFields'
                            op.upDown = False
                            op.idx = idx
                        
                            op = row.operator('measureit_arch.moveitem',text="", icon = 'TRIA_UP')
                            op.propPath = 'bpy.context.active_object.AnnotationGenerator.annotations[bpy.context.active_object.AnnotationGenerator.active_index].textFields'
                            op.upDown = True
                            op.idx = idx
                            idx += 1




                    if annoGen.show_annotation_settings: settingsIcon = 'DISCLOSURE_TRI_DOWN'
                    else: settingsIcon = 'DISCLOSURE_TRI_RIGHT'
                    
                    box = layout.box()
                    col = box.column()
                    row = col.row()
                    row.prop(annoGen, 'show_annotation_settings', text="", icon=settingsIcon,emboss=False)
                    row.label(text= annotation.name + ' Settings:')
                    
                    if annoGen.show_annotation_settings:

                        col = box.column(align=True)
                        col.prop_search(annotation,'customShape', bpy.data, 'collections',text='Custom Shape')
                        col.prop(annotation, 'custom_shape_location', text='Custom Shape Location')
                        col.prop(annotation, 'custom_scale', text='Custom Shape Scale')
                        col.prop(annotation, 'custom_local_transforms', text='Use Local Transforms')
                        #col.prop(annotation, 'custom_fit_text', text = 'Fit Text')
                        
                        if not annotation.uses_style:
                            col = box.column(align=True)
                            col.prop_search(annotation,'visibleInView', bpy.data, 'cameras',text='Visible In View')  
                                                   
                            col = box.column(align=True)
                            split = box.split(factor=0.485)
                            col = split.column()
                            col.alignment ='RIGHT'
                            col.label(text='Font')
                            col = split.column(align=True)
                            col.template_ID(annotation, "font", open="font.open", unlink="font.unlink")

                            col = box.column(align=True)
                            col.prop(annotation, 'fontSize', text="Font Size") 
                            col.prop(annotation, 'textAlignment', text='Justification')
                            col.prop(annotation, 'textPosition', text='Position')

                            col = box.column(align=True)
                            col.prop(annotation, 'endcapA', text='End Cap')
                            col.prop(annotation, 'endcapSize', text='Size')
                            col.prop(annotation,'endcapArrowAngle', text='Arrow Angle')

                            col = box.column(align=True)
                            col.prop(annotation, 'lineWeight', text="Line Weight" )
                            col.prop(annotation, 'draw_leader', text='Draw Leader')
                            
                
                        col = box.column()
                        col.prop(annotation, 'annotationOffset', text='Offset')
                        col.prop(annotation, 'annotationRotation', text='Rotation')
                        col.prop(annotation, 'inFront', text='Draw in Front')
                      


                        
                # Delete Operator (Move to drop down menu next to list)
                col = layout.column()

class OBJECT_MT_annotation_menu(bpy.types.Menu):
    bl_label = "Custom Menu"

    def draw(self,context):
        layout = self.layout

        delOp = layout.operator("measureit_arch.deleteallitemsbutton", text="Delete All Annotations", icon="X")
        delOp.is_style = False
        delOp.genPath = 'bpy.context.object.AnnotationGenerator'
        if 'AnnotationGenerator' in context.object:     
            scene = context.scene
            annoGen = context.object.AnnotationGenerator

class TranlateAnnotationOp(bpy.types.Operator):
    """Move Annotation"""
    bl_idname = "measureit_arch.translate_annotation"
    bl_label = "Translate Annotation"
    bl_options = {'GRAB_CURSOR','INTERNAL','BLOCKING','UNDO'}
    
    idx: IntProperty()
    constrainAxis: BoolVectorProperty(
        name="Constrain Axis",
        size=3,
        subtype='XYZ'
    )
    offset: FloatVectorProperty(
        name="Offset",
        size=3,
    )
    objIndex: IntProperty()

    def modal(self, context, event):
        myobj = context.selected_objects[self.objIndex]
        annotation = myobj.AnnotationGenerator.annotations[self.idx]
        # Set Tweak Flags
        if event.ctrl:
            tweak_snap = True
        else: tweak_snap = False
        if event.shift:
            tweak_precise = True
        else: tweak_precise= False
        
        if event.type == 'MOUSEMOVE':
            sensitivity = 0.01
            vecDelta = Vector(((event.mouse_x - self.init_mouse_x)* sensitivity,(event.mouse_y - self.init_mouse_y)* sensitivity,0))
            viewRot = context.area.spaces[0].region_3d.view_rotation
            vecDelta.rotate(viewRot)
            mat = myobj.matrix_world
            rot = mat.to_quaternion()
            i = Vector((-1,0,0))
            j = Vector((0,-1,0))
            k = Vector((0,0,-1))

            axis = 0
            axisInd = 0
            if self.constrainAxis[0]:
                init = self.init_x
                axis = i
                axisInd = 0
                axisText = 'X: '
            if self.constrainAxis[1]:
                init = self.init_y
                axis = j
                axisInd = 1
                axisText = 'Y: '
            if self.constrainAxis[2]:
                init = self.init_z
                axis = k
                axisInd = 2
                axisText = 'Z: ' 

            axis.rotate(rot)
            delta = vecDelta.project(axis)
            delta = delta.magnitude
            if axis.dot(vecDelta) > 0:
                delta = -delta
            

            if tweak_snap:
                delta = round(delta)
            if tweak_precise:
                delta /= 10.0

            annotation.annotationOffset[axisInd] = init +  delta
            context.area.header_text_set("Move " + axisText + "%.4f" % delta)

        elif event.type == 'LEFTMOUSE':
            #Setting hide_viewport is a stupid hack to force Gizmos to update after operator completes
            context.object.hide_viewport = False
            context.area.header_text_set(None)
            return {'FINISHED'}

        elif event.type in {'RIGHTMOUSE', 'ESC'}:
            #Setting hide_viewport is a stupid hack to force Gizmos to update after operator completes
            context.object.hide_viewport = False 
            context.area.header_text_set(None)
            annotation.annotationOffset[0] = self.init_x
            annotation.annotationOffset[1] = self.init_y
            annotation.annotationOffset[2] = self.init_z
            return {'CANCELLED'}
        
        return {'RUNNING_MODAL'}

    def invoke(self, context, event):
        myobj = context.selected_objects[self.objIndex]
        annotation = myobj.AnnotationGenerator.annotations[self.idx]
        self.init_mouse_x = event.mouse_x
        self.init_mouse_y = event.mouse_y

        self.init_x = annotation.annotationOffset[0]
        self.init_y = annotation.annotationOffset[1]
        self.init_z = annotation.annotationOffset[2]

        context.window_manager.modal_handler_add(self)
        return {'RUNNING_MODAL'}

class RotateAnnotationOp(bpy.types.Operator):
    """Rotate Annotation"""
    bl_idname = "measureit_arch.rotate_annotation"
    bl_label = "Rotate Annotation"
    bl_options = {'INTERNAL','BLOCKING','UNDO'}
    
    idx: IntProperty()
    constrainAxis: BoolVectorProperty(
        name="Constrain Axis",
        size=3,
        subtype='XYZ'
    )
    offset: FloatVectorProperty(
        name="Offset",
        size=3,
    )

    objIndex: IntProperty()

    def modal(self, context, event):
        context.area.tag_redraw()
        myobj = context.selected_objects[self.objIndex]
        annotation = myobj.AnnotationGenerator.annotations[self.idx]
        center = annotation.gizLoc
        region = bpy.context.region
        rv3d = bpy.context.space_data.region_3d
        center = view3d_utils.location_3d_to_region_2d(region, rv3d, center)
        #For some reason the value returned by view3d utils is 100px off in the y axis
        center += Vector((0,100)) 
        vecLast = Vector((self.init_mouse_x,self.init_mouse_y))
        vecLast -= center
        delta = 0
        # Set Tweak Flags
        if event.ctrl:
            tweak_snap = True
        else: tweak_snap = False
        if event.shift:
            tweak_precise = True
        else: tweak_precise= False
        
        if event.type == 'MOUSEMOVE':
            sensitivity = 1
            
            vecDelta = Vector((event.mouse_x,event.mouse_y))
            vecDelta -= center
            delta += vecDelta.angle_signed(vecLast)*sensitivity


            delta = math.degrees(delta)
            if tweak_snap:
                delta = 5*round(delta/5)
            
            if self.constrainAxis[0]:
                annotation.annotationRotation[0] = self.init_x - math.radians(delta)
                axisText = 'X: '
            if self.constrainAxis[1]:
                annotation.annotationRotation[1] = self.init_y + math.radians(delta) 
                axisText = 'Y: '
            if self.constrainAxis[2]:
                annotation.annotationRotation[2] = self.init_z - math.radians(delta)
                axisText = 'Z: ' 

            vecLast = vecDelta
            context.area.header_text_set("Rotate "+axisText+ "%.4f" % delta + "\u00b0")
                    
        elif event.type == 'LEFTMOUSE':
            #Setting hide_viewport is a stupid hack to force Gizmos to update after operator completes
            context.area.header_text_set(None)
            bpy.context.window.cursor_modal_restore()
            return {'FINISHED'}

        elif event.type in {'RIGHTMOUSE', 'ESC'}:
            #Setting hide_viewport is a stupid hack to force Gizmos to update after operator completes
            context.area.header_text_set(None)
            bpy.context.window.cursor_modal_restore()
            annotation.annotationRotation[0] = self.init_x
            annotation.annotationRotation[1] = self.init_y
            annotation.annotationRotation[2] = self.init_z
            return {'CANCELLED'}        
        
        
        return {'RUNNING_MODAL'}

    def invoke(self, context, event):
        myobj = context.selected_objects[self.objIndex]
        annotation = myobj.AnnotationGenerator.annotations[self.idx]
        self.init_mouse_x = event.mouse_x
        self.init_mouse_y = event.mouse_y

        self.init_x = annotation.annotationRotation[0]
        self.init_y = annotation.annotationRotation[1]
        self.init_z = annotation.annotationRotation[2]
        context.window_manager.modal_handler_add(self)
        return {'RUNNING_MODAL'}
<|MERGE_RESOLUTION|>--- conflicted
+++ resolved
@@ -200,23 +200,6 @@
                 context.object.name = 'Annotation Empty'
                 emptyAnnoFlag = True            
 
-<<<<<<< HEAD
-            annotationGen = mainobject.AnnotationGenerator 
-
-            if mainobject.type=='MESH':
-                mylist = get_selected_vertex(mainobject)
-                if len(mylist) == 1:
-                    newAnnotation = annotationGen.annotations.add()
-                    newAnnotation.annotationAnchor = mylist[0]
-                    
-                    context.area.tag_redraw()  
-                    update_custom_props(newAnnotation, context)
-                else:
-                    self.report({'ERROR'},
-                                "MeasureIt_ARCH: Select one vertex for creating measure label")
-                    return {'FINISHED'}
-            else:
-=======
             pointList, warningStr = get_smart_selected(usePairs=False)
 
             if warningStr != '':
@@ -228,12 +211,9 @@
                 obj = point['obj']
                 anchor = point['vert']
 
-                if 'AnnotationGenerator' not in obj:
-                    obj.AnnotationGenerator.add()
-                annotationGen = obj.AnnotationGenerator[0] 
+                annotationGen = obj.AnnotationGenerator
 
                 annotationGen.num_annotations +=1
->>>>>>> d736b3ba
                 newAnnotation = annotationGen.annotations.add()
                 newAnnotation.annotationAnchor = anchor
 
@@ -253,19 +233,11 @@
                     newAnnotation.textAlignment = 'C'
                     newAnnotation.lineWeight = 0
 
-<<<<<<< HEAD
-            newAnnotation.name = ("Annotation " + str(len(annotationGen.annotations)))
-            field = newAnnotation.textFields.add()
-            field.text = ("Annotation " + str(len(annotationGen.annotations)))
-            field2 = newAnnotation.textFields.add()
-            field2.text = ("")
-=======
                 newAnnotation.name = ("Annotation " + str(annotationGen.num_annotations))
                 field = newAnnotation.textFields.add()
                 field.text = ("Annotation " + str(annotationGen.num_annotations))
                 field2 = newAnnotation.textFields.add()
                 field2.text = ("")
->>>>>>> d736b3ba
 
                 newAnnotation.color = (0,0,0,1)
                 newAnnotation.fontSize = 24
