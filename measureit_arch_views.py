--- conflicted
+++ resolved
@@ -582,7 +582,6 @@
                     row.prop(view, 'start_frame', text="Frame Range")
                     row.prop(view, 'end_frame', text="")
 
-<<<<<<< HEAD
                     col.prop(view, "embed_scene_render", text="Embed Scene Render")
 
                     col = box.column(align=True)
@@ -591,8 +590,6 @@
                     col.prop(view, "embed_freestyle_svg", text="Embed FreeStyle SVG")
 
 
-=======
->>>>>>> bb9910dc
             # Notes below Settings
             if ViewGen.show_text_fields:
                 fieldsIcon = 'DISCLOSURE_TRI_DOWN'
