--- conflicted
+++ resolved
@@ -270,11 +270,6 @@
         name="Resolution Type",
         description='Method For Defining Render Size',
         default='res_type_paper',
-<<<<<<< HEAD
-        # options='ENUM_FLAG'
-        update=update)
-
-=======
         update=update)
 
     paper_size: EnumProperty(
@@ -294,7 +289,6 @@
         default='PORTRAIT',
         update=update_paper_size)
 
->>>>>>> 7e24a0e9
     date_folder: BoolProperty(
         name="Date Folder",
         description="Adds a Folder with todays date to the end of the output path",
@@ -450,14 +444,8 @@
         col.separator()
         col.menu("SCENE_MT_Views_menu", icon='DOWNARROW_HLT', text="")
 
-<<<<<<< HEAD
 
         if len(ViewGen.views) > 0 and ViewGen.active_index < len(ViewGen.views):
-=======
-        if (len(ViewGen.views) > 0 and
-            ViewGen.active_index < len(ViewGen.views)):
-
->>>>>>> 7e24a0e9
             view = ViewGen.views[ViewGen.active_index]
 
             # Settings Below List
@@ -659,7 +647,6 @@
 
                     context.area.tag_redraw()
                     return {'FINISHED'}
-<<<<<<< HEAD
         return {'FINISHED'}
 
 
@@ -695,6 +682,4 @@
             view['preview'] = render_results[1]
         del render_results
 
-=======
->>>>>>> 7e24a0e9
         return {'FINISHED'}