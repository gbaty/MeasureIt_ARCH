# ##### BEGIN GPL LICENSE BLOCK #####
#
#  This program is free software; you can redistribute it and/or
#  modify it under the terms of the GNU General Public License
#  as published by the Free Software Foundation; either version 2
#  of the License, or (at your option) any later version.
#
#  This program is distributed in the hope that it will be useful,
#  but WITHOUT ANY WARRANTY; without even the implied warranty of
#  MERCHANTABILITY or FITNESS FOR A PARTICULAR PURPOSE.  See the
#  GNU General Public License for more details.a
#
#  You should have received a copy of the GNU General Public License
#  along with this program; if not, write to the Free Software Foundation,
#  Inc., 51 Franklin Street, Fifth Floor, Boston, MA 02110-1301, USA.
#
# ##### END GPL LICENSE BLOCK #####


# ----------------------------------------------------------
# support routines for OpenGL
# Author: Antonio Vazquez (antonioya), Kevan Cress
#
# ----------------------------------------------------------

import bpy
import gpu
import bgl
import blf
import bmesh
import math
import numpy as np
import svgwrite
import time

from bpy_extras import mesh_utils
from datetime import datetime
from gpu_extras.batch import batch_for_shader
from math import fabs, degrees, radians, sin, pi
from mathutils import Vector, Matrix, Euler, Quaternion
from mathutils.geometry import area_tri
from sys import getrecursionlimit, setrecursionlimit

from . import svg_shaders
from .shaders import *
from .measureit_arch_baseclass import TextField, recalc_dimWrapper_index
from .measureit_arch_units import BU_TO_INCHES, format_distance, format_angle, \
    format_area
from .measureit_arch_utils import get_rv3d, get_view, interpolate3d, get_camera_z_dist, get_camera_z, recursionlimit, OpenGL_Settings, get_sv3d

lastMode = {}
lineBatch3D = {}
dashedBatch3D = {}
hiddenBatch3D = {}

# define Shaders

# Alter which frag shaders are used depending on the blender version
# https://wiki.blender.org/wiki/Reference/Release_Notes/2.83/Python_API
# https://developer.blender.org/T74139

if bpy.app.version > (2, 83, 0):
    aafrag = Frag_Shaders_3D_B283.aa_fragment_shader
    basefrag = Frag_Shaders_3D_B283.base_fragment_shader
    dashedfrag = Frag_Shaders_3D_B283.dashed_fragment_shader
    textfrag = Frag_Shaders_3D_B283.text_fragment_shader
else:
    aafrag = Base_Shader_3D_AA.fragment_shader
    basefrag = Base_Shader_3D.fragment_shader
    dashedfrag = Dashed_Shader_3D.fragment_shader
    textfrag = Text_Shader.fragment_shader


lineShader = gpu.types.GPUShader(
    Base_Shader_3D.vertex_shader,
    aafrag,
    geocode=Line_Shader_3D.geometry_shader)

lineGroupShader = gpu.types.GPUShader(
    Line_Group_Shader_3D.vertex_shader,
    aafrag,
    geocode=Line_Group_Shader_3D.geometry_shader)

triShader = gpu.types.GPUShader(
    Base_Shader_3D.vertex_shader,
    basefrag)

dashedLineShader = gpu.types.GPUShader(
    Dashed_Shader_3D.vertex_shader,
    dashedfrag,
    geocode=Dashed_Shader_3D.geometry_shader)

pointShader = gpu.types.GPUShader(
    Point_Shader_3D.vertex_shader,
    aafrag,
    geocode=Point_Shader_3D.geometry_shader)

textShader = gpu.types.GPUShader(
    Text_Shader.vertex_shader,
    textfrag)


def get_dim_tag(self, obj):
    dimGen = obj.DimensionGenerator
    itemType = self.itemType
    idx = 0
    for wrap in dimGen.wrapper:
        if itemType == wrap.itemType:
            if self == eval('dimGen.' + itemType + '[wrap.itemIndex]'):
                return idx
        idx += 1


def clear_batches():
    lineBatch3D.clear()
    dashedBatch3D.clear()
    hiddenBatch3D.clear()


def update_text(textobj, props, context, fields=[]):
    scene = context.scene
    sceneProps = scene.MeasureItArchProps

    textFields = textobj.textFields
    if len(fields) != 0:
        textFields = fields

    for textField in textFields:
        if textobj.text_updated or props.text_updated:
            textField.text_updated = True

        if textField.text_updated or sceneProps.text_updated:
            # Get textitem Properties
            rgb = rgb_gamma_correct(props.color)
            size = 20
            resolution = get_resolution()

            # Get Font Id
            badfonts = [None]
            if 'Bfont' in bpy.data.fonts:
                badfonts.append(bpy.data.fonts['Bfont'])
            if props.font not in badfonts:
                vecFont = props.font
                fontPath = vecFont.filepath
                font_id = blf.load(fontPath)
            else:
                font_id = 0

            # Set BLF font Properties
            blf.color(font_id, rgb[0], rgb[1], rgb[2], rgb[3])
            blf.size(font_id, size, resolution)

            text = textField.text

            # Calculate Optimal Dimensions for Text Texture.
            fheight = blf.dimensions(font_id, 'Tpg"')[1]
            fwidth = blf.dimensions(font_id, text)[0]
            width = math.ceil(fwidth)
            height = math.ceil(fheight * 1.3)

            # Save Texture size to textobj Properties
            textField.textHeight = height
            textField.textWidth = width

            # Start Offscreen Draw
            if width != 0 and height != 0:
                textOffscreen = gpu.types.GPUOffScreen(width, height)

                with textOffscreen.bind():
                    # Clear Past Draw and Set 2D View matrix
                    bgl.glClearColor(rgb[0], rgb[1], rgb[2], 0)
                    bgl.glClear(bgl.GL_COLOR_BUFFER_BIT)

                    view_matrix = Matrix([
                        [2 / width, 0, 0, -1],
                        [0, 2 / height, 0, -1],
                        [0, 0, 1, 0],
                        [0, 0, 0, 1]])

                    gpu.matrix.reset()
                    gpu.matrix.load_matrix(view_matrix)
                    gpu.matrix.load_projection_matrix(Matrix.Identity(4))

                    blf.position(font_id, 0, height * 0.3, 0)
                    blf.draw(font_id, text)

                    # Read Offscreen To Texture Buffer
                    texture_buffer = bgl.Buffer(
                        bgl.GL_BYTE, width * height * 4)
                    bgl.glReadBuffer(bgl.GL_COLOR_ATTACHMENT0)
                    bgl.glReadPixels(0, 0, width, height, bgl.GL_RGBA,
                                     bgl.GL_UNSIGNED_BYTE, texture_buffer)

                    # Write Texture Buffer to ID Property as List
                    if 'texture' in textField:
                        del textField['texture']
                    textField['texture'] = texture_buffer
                    textField.text_updated = False
                    textField.texture_updated = True

                    # generate image datablock from buffer for debug preview
                    # ONLY USE FOR DEBUG. SERIOUSLY SLOWS PREFORMANCE
                    if sceneProps.measureit_arch_debug_text:
                        if not str('test') in bpy.data.images:
                            bpy.data.images.new(str('test'), width, height)
                        image = bpy.data.images[str('test')]
                        image.scale(width, height)
                        image.pixels = [v / 255 for v in texture_buffer]
    textobj.text_updated = False


def draw_sheet_views(context, myobj, sheetGen, sheet_view, mat, svg=None):

    if sheet_view.scene is None:
        return

    if sheet_view.view == "":
        return

    refScene = sheet_view.scene
    refView = None
    for view in refScene.ViewGenerator.views:
        if view.name == sheet_view.view:
            refView = view

    card = [(0.0, 0.0, 0.0), (0.0, 1.0, 0.0), (1.0, 1.0, 0.0), (1.0, 0.0, 0.0)]

    normalizedDeviceUVs = [(-1.3, -1.3), (-1.3, 1.3), (1.3, 1.3), (1.3, -1.3)]
    uvs = []
    for normUV in normalizedDeviceUVs:
        uv = (Vector(normUV) + Vector((1, 1))) * 0.5
        uvs.append(uv)

    # Scale Card
    scaled_card = []
    if refView.res_type == 'res_type_paper':
        sx = refView.width
        sy = refView.height
    else:
        percentScale = refView.percent_scale / 100
        sx = (refView.width_px * percentScale) / 1200
        sy = (refView.height_px * percentScale) / 1200
    scaleMatrix = Matrix([
        [sx, 0, 0, 0],
        [0, sy, 0, 0],
        [0, 0, 1, 0],
        [0, 0, 0, 1]
    ])

    loc = mat.to_translation()
    loc.z = 0.0
    locMatrix = Matrix.Translation(loc)

    for coord in card:
        sCoord = scaleMatrix @ Vector(coord)
        sCoord += sheet_view.location
        sCoord = locMatrix @ sCoord
        scaled_card.append(sCoord)
    card = scaled_card

    # Gets Texture from Object
    if refView.res_type == 'res_type_paper':
        paperWidth = refView.width
        paperHeight = refView.height
        ppi = refView.res

        width = int(paperWidth * ppi * BU_TO_INCHES)
        height = int(paperHeight * ppi * BU_TO_INCHES)
    else:
        percentScale = refView.percent_scale / 100
        width = int(refView.width_px * percentScale)
        height = int(refView.height_px * percentScale)

    dim = int(width) * int(height) * 4

    if 'preview' in refView:
        # np.asarray takes advantage of the buffer protocol and solves the bottleneck here!!!
        texArray = bgl.Buffer(bgl.GL_INT, [1])
        bgl.glGenTextures(1, texArray)

        bgl.glActiveTexture(bgl.GL_TEXTURE0)
        bgl.glBindTexture(bgl.GL_TEXTURE_2D, texArray[0])

        bgl.glTexParameteri(bgl.GL_TEXTURE_2D,
                            bgl.GL_TEXTURE_WRAP_S, bgl.GL_CLAMP_TO_BORDER)
        bgl.glTexParameteri(bgl.GL_TEXTURE_2D,
                            bgl.GL_TEXTURE_WRAP_T, bgl.GL_CLAMP_TO_BORDER)
        bgl.glTexParameteri(bgl.GL_TEXTURE_2D,
                            bgl.GL_TEXTURE_MIN_FILTER, bgl.GL_LINEAR)

        tex = bgl.Buffer(bgl.GL_BYTE, dim, np.asarray(
            refView['preview'], dtype=np.uint8))
        bgl.glTexImage2D(bgl.GL_TEXTURE_2D, 0, bgl.GL_RGBA, width,
                         height, 0, bgl.GL_RGBA, bgl.GL_UNSIGNED_BYTE, tex)

        # Batch Geometry
        batch = batch_for_shader(
            textShader, 'TRI_FAN',
            {
                "pos": card,
                "uv": uvs,
            },
        )

        # Draw Shader
        textShader.bind()
        textShader.uniform_float("image", 0)
        batch.draw(textShader)
        bgl.glDeleteTextures(1, texArray)
    gpu.shader.unbind()


def draw_material_hatches(context, myobj, mat, svg=None):
    if svg == None:
        return

    svg_obj = svg.add(svg.g(id=myobj.name))

    if not myobj.hide_render:
        mesh = myobj.data

        # polys = mesh.polygons
        if myobj.type == 'MESH':
            bm = bmesh.new()
            if myobj.mode == 'OBJECT':
                bm.from_object(myobj, bpy.context.view_layer.depsgraph)
            else:
                bm = bmesh.from_edit_mesh(mesh)

            bm.edges.ensure_lookup_table()
            bm.faces.ensure_lookup_table()
            faces = bm.faces
            # verts = bm.verts
        if myobj.type == 'CURVE':
            depsgraph = bpy.context.evaluated_depsgraph_get()
            eval_obj = myobj.evaluated_get(depsgraph)
            mesh = eval_obj.to_mesh(preserve_all_data_layers= True,)
            bm = bmesh.new()
            try:
                bm.from_mesh(mesh)
            except AttributeError:
                print('No Mesh Data for Obj: {}'.format(myobj.name))

            #bm.from_object(myobj, bpy.context.evaluated_depsgraph_get())
            
            bm.edges.ensure_lookup_table()
            bm.faces.ensure_lookup_table()
            faces = bm.faces

        faces = z_order_faces(faces, myobj)

        matSlots = myobj.material_slots
        objMaterials = []
        hatchDict = {}

        #Write Patterns for all hatches on the object
        for slot in matSlots:
            if slot.material is None:
                continue
            hatch = slot.material.Hatch
            objMaterials.append(slot.material)
            if hatch.pattern is not None:
                name = slot.material.name + '_' + hatch.pattern.name
                objs = hatch.pattern.objects
                weight = hatch.patternWeight
                size = hatch.patternSize
                color = hatch.line_color
                rotation = math.degrees(hatch.patternRot)
                pattern = svgwrite.pattern.Pattern(width=size, height=size, id=name, patternUnits="userSpaceOnUse", **{
                    'patternTransform': 'rotate({} {} {})'.format(
                        rotation, 0, 0
                    )})
                svg_shaders.svg_line_pattern_shader(
                    pattern, svg, objs, weight, color, size)
                svg.defs.add(pattern)


        for face in faces:
            matIdx = face.material_index
            try:
                faceMat = objMaterials[matIdx]
            except:
                continue

            if faceMat.Hatch.visible :
                hatch = faceMat.Hatch
                fillRGB = rgb_gamma_correct(hatch.fill_color)
                lineRGB = rgb_gamma_correct(hatch.line_color)
                weight = hatch.lineWeight
                fillURL = ''
                if hatch.pattern is not None:
                    fillURL = 'url(#' + slot.material.name + '_' + \
                        hatch.pattern.name + ')'

                coords = []
                svg_hatch = svg_obj.add(svg.g(id=slot.material.name))
                for vert in face.verts:
                    coords.append(mat @ vert.co)
                svg_shaders.svg_poly_fill_shader(
                    hatch, coords, fillRGB, svg, parent=svg_hatch,
                    line_color=lineRGB, lineWeight=weight, fillURL=fillURL)



def draw_alignedDimension(context, myobj, measureGen, dim, mat=None, svg=None):

    scene = context.scene
    sceneProps = scene.MeasureItArchProps

    dimProps = dim
    if dim.uses_style:
        for alignedDimStyle in context.scene.StyleGenerator.alignedDimensions:
            if alignedDimStyle.name == dim.style:
                dimProps = alignedDimStyle

    # Enable GL Settings


    lineWeight = dimProps.lineWeight
    # check all visibility conditions
    with OpenGL_Settings(dimProps):
        if not check_vis(dim, dimProps):
            return

        # Obj Properties
        scene = context.scene
        rgb = get_color(dimProps.color, myobj, is_active=dim.is_active)

        # Define Caps as a tuple of capA and capB to reduce code duplications
        caps = (dimProps.endcapA, dimProps.endcapB)
        capSize = dimProps.endcapSize

        offset = dimProps.dimOffset
        if dim.uses_style:
            offset += dim.tweakOffset

        geoOffset = dimProps.dimLeaderOffset

        # get points positions from indicies
        aMatrix = dim.dimObjectA.matrix_world
        bMatrix = dim.dimObjectB.matrix_world

        if mat is not None:
            aMatrix = mat @ aMatrix
            bMatrix = mat @ bMatrix

        # get points positions from indicies
        p1Local = None
        p2Local = None

        try:
            p1Local = get_mesh_vertex(
                dim.dimObjectA, dim.dimPointA, dimProps.evalMods)
            p2Local = get_mesh_vertex(
                dim.dimObjectB, dim.dimPointB, dimProps.evalMods)
        except IndexError:
            print('point excepted for ' + dim.name + ' on ' + myobj.name)
            dimGen = myobj.DimensionGenerator
            wrapTag = get_dim_tag(dim, myobj)
            wrapper = dimGen.wrapper[wrapTag]
            tag = wrapper.itemIndex
            dimGen.alignedDimensions.remove(tag)
            dimGen.wrapper.remove(wrapTag)
            recalc_dimWrapper_index(None, context)
            return

        p1 = get_point(p1Local, aMatrix)
        p2 = get_point(p2Local, bMatrix)

        # check dominant Axis
        sortedPoints = sortPoints(p1, p2)
        p1 = sortedPoints[0]
        p2 = sortedPoints[1]

        # calculate distance & Midpoint
        distVector = Vector(p1) - Vector(p2)
        dist = distVector.length
        midpoint = interpolate3d(p1, p2, fabs(dist / 2))
        normDistVector = distVector.normalized()

        # Compute offset vector from face normal and user input
        rotation = dimProps.dimRotation
        rotationMatrix = Matrix.Rotation(rotation, 4, normDistVector)
        selectedNormal = Vector(select_normal(
            myobj, dim, normDistVector, midpoint, dimProps))

        userOffsetVector = rotationMatrix @ selectedNormal
        offsetDistance = userOffsetVector * offset
        geoOffsetDistance = offsetDistance.normalized() * geoOffset

        if offsetDistance < geoOffsetDistance:
            offsetDistance = geoOffsetDistance

       

        # Define Lines
        leadStartA = Vector(p1) + geoOffsetDistance
        leadEndA = Vector(p1) + offsetDistance + \
            cap_extension(offsetDistance, capSize, dimProps.endcapArrowAngle)

        leadStartB = Vector(p2) + geoOffsetDistance
        leadEndB = Vector(p2) + offsetDistance + \
            cap_extension(offsetDistance, capSize, dimProps.endcapArrowAngle)

        dimLineStart = Vector(p1) + offsetDistance
        dimLineEnd = Vector(p2) + offsetDistance
        textLoc = interpolate3d(dimLineStart, dimLineEnd, fabs(dist / 2))

        # i,j,k as card axis
        # i = Vector((1, 0, 0))
        # j = Vector((0, 1, 0))
        # k = Vector((0, 0, 1))

        # Set Gizmo Props
        dim.gizLoc = textLoc
        dim.gizRotDir = userOffsetVector

        origin = Vector(textLoc)

        placementResults = setup_dim_text(myobj,dim,dimProps,dist,origin,distVector,offsetDistance)
        flipCaps = placementResults[0]
        dimLineExtension = placementResults[1]
        origin = placementResults[2]

        # Add the Extension to the dimension line
        dimLineVec = dimLineStart - dimLineEnd
        dimLineVec.normalize()
        dimLineEndCoord = dimLineEnd - dimLineVec * dimLineExtension
        dimLineStartCoord = dimLineStart + dimLineVec * dimLineExtension

        # Collect coords and endcaps
        coords = [leadStartA, leadEndA, leadStartB,
                leadEndB, dimLineStartCoord, dimLineEndCoord]
        filledCoords = []
        pos = (dimLineStart, dimLineEnd)
        for i, cap in enumerate(caps):
            capCoords = generate_end_caps(
                context, dimProps, cap, capSize, pos[i], userOffsetVector, textLoc, i, flipCaps)
            for coord in capCoords[0]:
                coords.append(coord)
            for filledCoord in capCoords[1]:
                filledCoords.append(filledCoord)

        # Filled Coords Call
        if len(filledCoords) != 0:
            draw_filled_coords(filledCoords, rgb)

        # Line Shader Calls

        draw_lines(lineWeight, rgb, coords, twoPass=True)

        if sceneProps.is_vector_draw:
            svg_dim = svg.add(svg.g(id=dim.name))
            svg_shaders.svg_line_shader(
                dim, dimProps, coords, lineWeight, rgb, svg, parent=svg_dim)
            svg_shaders.svg_fill_shader(
                dim, filledCoords, rgb, svg, parent=svg_dim)
            for textField in dim.textFields:
                textcard = textField['textcard']
                svg_shaders.svg_text_shader(
                    dim, dimProps, textField.text, origin, textcard, rgb, svg, parent=svg_dim)



def draw_boundsDimension(context, myobj, measureGen, dim, mat, svg=None):
    sceneProps = context.scene.MeasureItArchProps

    dimProps = dim
    if dim.uses_style:
        for alignedDimStyle in context.scene.StyleGenerator.alignedDimensions:
            if alignedDimStyle.name == dim.style:
                dimProps = alignedDimStyle

    with OpenGL_Settings(dimProps):

        lineWeight = dimProps.lineWeight

        if not check_vis(dim, dimProps):
            return

        # Obj Properties
        # For Collection Bounding Box
        if dim.dimCollection is not None:
            collection = dim.dimCollection
            objects = collection.all_objects

            # get the axis aligned bounding coords for each object
            coords = []
            for myobj in objects:

                boundsStr = str(myobj.name) + "_bounds"
                rotStr = str(myobj.name) + "_lastRot"
                locStr = str(myobj.name) + "_lastLoc"
                scaleStr = str(myobj.name) + "_lastScale"

                # if no rotation or non mesh obj just use the Objects bounding Box
                # Also clean up any chached values
                if myobj.matrix_world.to_quaternion() == Quaternion((1.0, 0.0, 0.0, 0.0)) or myobj.type != 'MESH':
                    bounds = myobj.bound_box
                    for coord in bounds:
                        coords.append(myobj.matrix_world @ Vector(coord))

                        # Also clean up any chached values
                        try:
                            del dim[locStr]
                            del dim[rotStr]
                            del dim[boundsStr]
                            del dim[scaleStr]
                        except KeyError:
                            pass

                else:  # otherwise get its points and calc its AABB directly

                    try:
                        if (myobj.matrix_world.to_quaternion() != Quaternion(dim[rotStr]) or
                            myobj.location != Vector(dim[locStr]) or
                                myobj.scale != Vector(dim[scaleStr])):

                            obverts = get_mesh_vertices(myobj)
                            worldObverts = [myobj.matrix_world @
                                            coord for coord in obverts]
                            maxX, minX, maxY, minY, maxZ, minZ = get_axis_aligned_bounds(
                                worldObverts)
                            dim[boundsStr] = [maxX, minX, maxY, minY, maxZ, minZ]
                            dim[rotStr] = myobj.matrix_world.to_quaternion()
                            dim[locStr] = myobj.location
                            dim[scaleStr] = myobj.scale
                        else:
                            maxX, minX, maxY, minY, maxZ, minZ = dim[boundsStr]
                    except KeyError:
                        obverts = get_mesh_vertices(myobj)
                        worldObverts = [myobj.matrix_world @
                                        coord for coord in obverts]
                        maxX, minX, maxY, minY, maxZ, minZ = get_axis_aligned_bounds(
                            worldObverts)
                        dim[boundsStr] = [maxX, minX, maxY, minY, maxZ, minZ]
                        dim[rotStr] = myobj.matrix_world.to_quaternion()
                        dim[locStr] = myobj.location
                        dim[scaleStr] = myobj.scale

                    coords.append(Vector((maxX, maxY, maxZ)))
                    coords.append(Vector((minX, minY, minZ)))

            # Get the axis aligned bounding coords for that set of coords
            maxX, minX, maxY, minY, maxZ, minZ = get_axis_aligned_bounds(coords)

            # distX = maxX - minX
            # distY = maxY - minY
            # distZ = maxZ - minZ

            p0 = Vector((minX, minY, minZ))
            p1 = Vector((minX, minY, maxZ))
            p2 = Vector((minX, maxY, maxZ))
            p3 = Vector((minX, maxY, minZ))
            p4 = Vector((maxX, minY, minZ))
            p5 = Vector((maxX, minY, maxZ))
            p6 = Vector((maxX, maxY, maxZ))
            p7 = Vector((maxX, maxY, minZ))

            bounds = [p0, p1, p2, p3, p4, p5, p6, p7]
            # print ("X: " + str(distX) + ", Y: " + str(distY) + ", Z: " + str(distZ))

        # Single object bounding Box
        else:
            if not dim.calcAxisAligned:
                bounds = myobj.bound_box
                tempbounds = []
                for bound in bounds:
                    tempbounds.append(myobj.matrix_world @ Vector(bound))
                bounds = tempbounds

            else:  # Calc AABB when rotation changes
                try:
                    if myobj.matrix_world.to_quaternion() != Quaternion(dim['lastRot']):
                        obverts = get_mesh_vertices(myobj)
                        worldObverts = [myobj.matrix_world @
                                        coord for coord in obverts]
                        maxX, minX, maxY, minY, maxZ, minZ = get_axis_aligned_bounds(
                            worldObverts)
                        dim['bounds'] = [maxX, minX, maxY, minY, maxZ, minZ]
                        dim['lastRot'] = myobj.matrix_world.to_quaternion()
                    else:
                        maxX, minX, maxY, minY, maxZ, minZ = dim['bounds']
                except KeyError:
                    obverts = get_mesh_vertices(myobj)
                    worldObverts = [myobj.matrix_world @
                                    coord for coord in obverts]
                    maxX, minX, maxY, minY, maxZ, minZ = get_axis_aligned_bounds(
                        worldObverts)
                    dim['bounds'] = [maxX, minX, maxY, minY, maxZ, minZ]
                    dim['lastRot'] = myobj.matrix_world.to_quaternion()

                # distX = maxX - minX
                # distY = maxY - minY
                # distZ = maxZ - minZ

                p0 = Vector((minX, minY, minZ))
                p1 = Vector((minX, minY, maxZ))
                p2 = Vector((minX, maxY, maxZ))
                p3 = Vector((minX, maxY, minZ))
                p4 = Vector((maxX, minY, minZ))
                p5 = Vector((maxX, minY, maxZ))
                p6 = Vector((maxX, maxY, maxZ))
                p7 = Vector((maxX, maxY, minZ))

                bounds = [p0, p1, p2, p3, p4, p5, p6, p7]

        # Points for Bounding Box
        #
        #       2-----------6
        #      /           /|
        #     /           / |
        #    /           /  |
        #   1 ----------5   7           Z
        #   |           |  /            |  y
        #   |           | /             | /
        #   |           |/              |/
        #   0-----------4               |--------X

        # identify axis pairs
        zpairs = [[0, 1],
                [2, 3],
                [4, 5],
                [6, 7]]

        xpairs = [[0, 4],
                [1, 5],
                [2, 6],
                [3, 7]]

        ypairs = [[0, 3],
                [1, 2],
                [4, 7],
                [5, 6]]

        # measureAxis = []
        # scene = context.scene
        rgb = get_color(dimProps.color, myobj, is_active=dim.is_active)

        # Define Caps as a tuple of capA and capB to reduce code duplications
        caps = (dimProps.endcapA, dimProps.endcapB)
        capSize = dimProps.endcapSize

        offset = dimProps.dimOffset
        if dim.uses_style:
            offset += dim.tweakOffset

        geoOffset = dim.dimLeaderOffset

        # get view vector
        i = Vector((1, 0, 0))  # X Unit Vector
        j = Vector((0, 1, 0))  # Y Unit Vector
        k = Vector((0, 0, 1))  # Z Unit Vector

        viewVec = Vector((0, 0, 0))  # dummy vector to avoid errors

        if not sceneProps.is_render_draw:
            viewRot = context.area.spaces[0].region_3d.view_rotation
            viewVec = k.copy()
            viewVec.rotate(viewRot)

        bestPairs = [xpairs[2], ypairs[1], zpairs[0]]

        # establish measure loop
        # this runs through the X, Y and Z axis
        idx = 0
        placementVec = [j, -i, -i]
        for axis in dim.drawAxis:
            if axis:
                # get points
                p1 = Vector(bounds[bestPairs[idx][0]])
                p2 = Vector(bounds[bestPairs[idx][1]])

                # check dominant Axis
                sortedPoints = sortPoints(p1, p2)
                p1 = sortedPoints[0]
                p2 = sortedPoints[1]

                # calculate distance & MidpointGY
                distVector = Vector(p1) - Vector(p2)
                dist = distVector.length
                midpoint = interpolate3d(p1, p2, fabs(dist / 2))
                normDistVector = distVector.normalized()

                # Compute offset vector from face normal and user input
                axisViewVec = viewVec.copy()
                axisViewVec[idx] = 0
                rotationMatrix = Matrix.Rotation(
                    dim.dimRotation, 4, normDistVector)

                selectedNormal = placementVec[idx]

                if dim.dimCollection is None and not dim.calcAxisAligned:
                    rot = myobj.matrix_world.to_quaternion()
                    selectedNormal.rotate(rot)

                userOffsetVector = rotationMatrix @ selectedNormal
                offsetDistance = userOffsetVector * offset
                geoOffsetDistance = offsetDistance.normalized() * geoOffset

                if offsetDistance < geoOffsetDistance:
                    offsetDistance = geoOffsetDistance

                # Set Gizmo Props
                dim.gizLoc = Vector(midpoint) + \
                    (userOffsetVector * dim.dimOffset)
                dim.gizRotDir = userOffsetVector

                # Define Lines
                leadStartA = Vector(p1) + geoOffsetDistance
                leadEndA = Vector(p1) + offsetDistance + cap_extension(
                    offsetDistance, capSize, dimProps.endcapArrowAngle)

                leadStartB = Vector(p2) + geoOffsetDistance
                leadEndB = Vector(p2) + offsetDistance + cap_extension(
                    offsetDistance, capSize, dimProps.endcapArrowAngle)

                dimLineStart = Vector(p1) + offsetDistance
                dimLineEnd = Vector(p2) + offsetDistance
                textLoc = interpolate3d(
                    dimLineStart, dimLineEnd, fabs(dist / 2))
                origin = Vector(textLoc)

                # i,j,k as card axis
                i = Vector((1, 0, 0))
                j = Vector((0, 1, 0))
                k = Vector((0, 0, 1))

                # Check for text field
                dimText = dim.textFields[idx]

                # format text and update if necessary
                distanceText = format_distance(dist)
                if dimText.text != distanceText:
                    dimText.text = distanceText
                    dimText.text_updated = True

                placementResults = dim_text_placement(
                    dim, dimProps, origin, dist, distVector, offsetDistance, capSize, textField = dimText)
                flipCaps = placementResults[0]
                dimLineExtension = placementResults[1]
                origin = placementResults[2]

                # Add the Extension to the dimension line
                dimLineVec = dimLineStart - dimLineEnd
                dimLineVec.normalize()
                dimLineEndCoord = dimLineEnd - dimLineVec * dimLineExtension
                dimLineStartCoord = dimLineStart + dimLineVec * dimLineExtension

                if sceneProps.show_dim_text:
                    square = dimText['textcard']
                    draw_text_3D(context, dimText, dimProps, myobj, square)

                # Collect coords and endcaps
                coords = [leadStartA, leadEndA, leadStartB,
                        leadEndB, dimLineStartCoord, dimLineEndCoord]
                # coords.append((0,0,0))
                # coords.append(axisViewVec)
                filledCoords = []
                pos = (dimLineStart, dimLineEnd)
                i = 0
                for cap in caps:
                    capCoords = generate_end_caps(
                        context, dimProps, cap, capSize, pos[i], userOffsetVector, textLoc, i, flipCaps)
                    i += 1
                    for coord in capCoords[0]:
                        coords.append(coord)
                    for filledCoord in capCoords[1]:
                        filledCoords.append(filledCoord)

                # Keep this out of the loop to avoid extra draw calls
                if len(filledCoords) != 0:
                    draw_filled_coords(filledCoords, rgb)

                # bind shader
                draw_lines(lineWeight, rgb, coords, twoPass=True)

                if sceneProps.is_vector_draw:
                    svg_dim = svg.add(svg.g(id=dim.name))
                    svg_shaders.svg_line_shader(
                        dim, dimProps, coords, lineWeight, rgb, svg, parent=svg_dim)
                    svg_shaders.svg_fill_shader(
                        dim, filledCoords, rgb, svg, parent=svg_dim)
                    svg_shaders.svg_text_shader(
                        dim, dimProps, dimText.text, origin, square, rgb, svg, parent=svg_dim)

            idx += 1



def draw_axisDimension(context, myobj, measureGen, dim, mat, svg=None):

    sceneProps = context.scene.MeasureItArchProps

    dimProps = dim
    if dim.uses_style:
        for alignedDimStyle in context.scene.StyleGenerator.alignedDimensions:
            if alignedDimStyle.name == dim.style:
                dimProps = alignedDimStyle

    with OpenGL_Settings(dimProps):

        lineWeight = dimProps.lineWeight

        if not check_vis(dim, dimProps):
            return

        # Get CameraLoc or ViewRot
        if sceneProps.is_render_draw:
            cameraLoc = context.scene.camera.location.normalized()
        else:
            viewRot = context.area.spaces[0].region_3d.view_rotation

        # Obj Properties
        rgb = get_color(dimProps.color, myobj, is_active=dim.is_active)

        axis = dim.dimAxis

        caps = (dimProps.endcapA, dimProps.endcapB)

        offset = dimProps.dimOffset
        if dim.uses_style:
            offset += dim.tweakOffset
        geoOffset = dimProps.dimLeaderOffset

        # get points positions from indicies
        aMatrix = mat
        bMatrix = mat
        if dim.dimObjectB != dim.dimObjectA:
            bMatrix = dim.dimObjectB.matrix_world - dim.dimObjectA.matrix_world + mat

        p1Local = None
        p2Local = None

        try:
            p1Local = get_mesh_vertex(
                dim.dimObjectA, dim.dimPointA, dimProps.evalMods)
            p2Local = get_mesh_vertex(
                dim.dimObjectB, dim.dimPointB, dimProps.evalMods)
        except IndexError:
            print('point excepted for ' + dim.name + ' on ' + myobj.name)
            dimGen = myobj.DimensionGenerator
            wrapTag = get_dim_tag(dim, myobj)
            wrapper = dimGen.wrapper[wrapTag]
            tag = wrapper.itemIndex
            dimGen.axisDimensions.remove(tag)
            dimGen.wrapper.remove(wrapTag)
            recalc_dimWrapper_index(context, dimGen)
            return

        p1 = get_point(p1Local, aMatrix)
        p2 = get_point(p2Local, bMatrix)

        # Sort Points
        sortedPoints = sortPoints(p1, p2)
        p1 = sortedPoints[0]
        p2 = sortedPoints[1]

        # i,j,k as base vectors
        i = Vector((1, 0, 0))
        j = Vector((0, 1, 0))
        k = Vector((0, 0, 1))

        if dim.dimViewPlane == '99':
            viewPlane = dimProps.dimViewPlane
        else:
            viewPlane = dim.dimViewPlane

        if viewPlane == 'XY':
            viewAxis = k
        elif viewPlane == 'XZ':
            viewAxis = j
        elif viewPlane == 'YZ':
            viewAxis = i
        elif viewPlane == '99':
            if sceneProps.is_render_draw:
                viewAxis = cameraLoc
            else:
                viewVec = k.copy()
                viewVec.rotate(viewRot)
                viewAxis = viewVec

        # define axis relatd values
        # basicThreshold = 0.5773
        if axis == 'X':
            xThreshold = 0.95796
            yThreshold = 0.22146
            zThreshold = 0.197568
            axisVec = i
        elif axis == 'Y':
            xThreshold = 0.22146
            yThreshold = 0.95796
            zThreshold = 0.197568
            axisVec = j
        elif axis == 'Z':
            xThreshold = 0.24681
            yThreshold = 0.24681
            zThreshold = 0.93800
            axisVec = k

        # Divide the view space into four sectors by threshold
        if viewAxis[0] > xThreshold:
            viewSector = (1, 0, 0)
        elif viewAxis[0] < -xThreshold:
            viewSector = (-1, 0, 0)

        if viewAxis[1] > yThreshold:
            viewSector = (0, 1, 0)
        elif viewAxis[1] < -yThreshold:
            viewSector = (0, -1, 0)

        if viewAxis[2] > zThreshold:
            viewSector = (0, 0, 1)
        elif viewAxis[2] < -zThreshold:
            viewSector = (0, 0, -1)

        # rotate the axis vector if necessary
        if dim.dimAxisObject is not None:
            customMat = dim.dimAxisObject.matrix_world
            rot = customMat.to_quaternion()
            axisVec.rotate(rot)

        # calculate distance by projecting the distance vector onto the axis vector

        alignedDistVector = Vector(p1) - Vector(p2)
        distVector = alignedDistVector.project(axisVec)

        dist = distVector.length
        midpoint = interpolate3d(Vector(p1), Vector(p2), fabs(dist / 2))
        normDistVector = distVector.normalized()

        # Compute offset vector from face normal and user input
        rotationMatrix = Matrix.Rotation(dim.dimRotation, 4, normDistVector)
        selectedNormal = Vector(select_normal(
            myobj, dim, normDistVector, midpoint, dimProps))

        # The Direction of the Dimension Lines
        dirVector = Vector(viewSector).cross(axisVec)
        if dirVector.dot(selectedNormal) < 0:
            dirVector.negate()
        selectedNormal = dirVector.normalized()

        userOffsetVector = rotationMatrix @ selectedNormal
        offsetDistance = userOffsetVector * offset
        geoOffsetDistance = offsetDistance.normalized() * geoOffset

        if offsetDistance < geoOffsetDistance:
            offsetDistance = geoOffsetDistance

        # Set Gizmo Props
  
        dim.gizRotDir = userOffsetVector

        # Define Lines
        # get the components of p1 & p1 in the direction zvector
        p1Dir = Vector((
            p1[0] * dirVector[0],
            p1[1] * dirVector[1],
            p1[2] * dirVector[2]))
        p2Dir = Vector((
            p2[0] * dirVector[0],
            p2[1] * dirVector[1],
            p2[2] * dirVector[2]))

        domAxis = get_dom_axis(p1Dir)

        if p1Dir[domAxis] >= p2Dir[domAxis]:
            basePoint = p1
            secondPoint = p2
            secondPointAxis = distVector
            alignedDistVector = Vector(p2) - Vector(p1)
        else:
            basePoint = p2
            secondPoint = p1
            secondPointAxis = -distVector
            alignedDistVector = Vector(p1) - Vector(p2)

        # Get the difference between the points in the view axis
        if viewPlane == '99':
            viewAxis = Vector(viewSector)
            if viewAxis[0] < 0 or viewAxis[1] < 0 or viewAxis[2] < 0:
                viewAxis *= -1
        viewAxisDiff = Vector((
            alignedDistVector[0] * viewAxis[0],
            alignedDistVector[1] * viewAxis[1],
            alignedDistVector[2] * viewAxis[2]))

        dim.gizRotAxis = alignedDistVector

        # Lines
        leadStartA = Vector(basePoint) + geoOffsetDistance
        leadEndA = Vector(basePoint) + offsetDistance + \
            cap_extension(offsetDistance, dimProps.endcapSize, dimProps.endcapArrowAngle)

        leadEndB = leadEndA - Vector(secondPointAxis)
        leadStartB = Vector(secondPoint) - viewAxisDiff + geoOffsetDistance

        viewDiffStartB = leadStartB
        viewDiffEndB = leadStartB + viewAxisDiff

        dimLineStart = Vector(basePoint) + offsetDistance
        dimLineEnd = dimLineStart - Vector(secondPointAxis)
        textLoc = interpolate3d(dimLineStart, dimLineEnd, fabs(dist / 2))
        origin = Vector(textLoc)

        dim.gizLoc = textLoc

        # Setup Text Fields
        placementResults = setup_dim_text(myobj,dim,dimProps,dist,origin,distVector,offsetDistance)
        flipCaps = placementResults[0]
        dimLineExtension = placementResults[1]
        origin = placementResults[2]
        # Add the Extension to the dimension line
        dimLineEndCoord = dimLineEnd - dimLineExtension * secondPointAxis.normalized()
        dimLineStartCoord = dimLineStart + dimLineExtension * secondPointAxis.normalized()



        # Collect coords and endcaps
        coords = [leadStartA, leadEndA, leadStartB, leadEndB,
                dimLineStartCoord, dimLineEndCoord, viewDiffStartB, viewDiffEndB]
        filledCoords = []
        pos = (dimLineStart, dimLineEnd)
        i = 0
        for cap in caps:
            capCoords = generate_end_caps(
                context, dimProps, cap, dimProps.endcapSize, pos[i], userOffsetVector, textLoc, i, flipCaps)
            i += 1
            for coord in capCoords[0]:
                coords.append(coord)
            for filledCoord in capCoords[1]:
                filledCoords.append(filledCoord)

        if len(filledCoords) != 0:
            draw_filled_coords(filledCoords, rgb)

        # bind shader
        draw_lines(lineWeight, rgb, coords, twoPass=True)

        if sceneProps.is_vector_draw:
            svg_dim = svg.add(svg.g(id=dim.name))
            svg_shaders.svg_line_shader(
                dim, dimProps, coords, lineWeight, rgb, svg, parent=svg_dim)
            svg_shaders.svg_fill_shader(
                dim, filledCoords, rgb, svg, parent=svg_dim)
            for textField in dim.textFields:
                textcard = textField['textcard']
                svg_shaders.svg_text_shader(
                    dim, dimProps, textField.text, origin, textcard, rgb, svg, parent=svg_dim)


def draw_angleDimension(context, myobj, DimGen, dim, mat, svg=None):
    dimProps = dim
    sceneProps = context.scene.MeasureItArchProps
    if dim.uses_style:
        for alignedDimStyle in context.scene.StyleGenerator.alignedDimensions:
            if alignedDimStyle.name == dim.style:
                dimProps = alignedDimStyle

    with OpenGL_Settings(dimProps):

        if not check_vis(dim, dimProps):
            return

        lineWeight = dimProps.lineWeight

        rgb = get_color(dimProps.color, myobj, is_active=dim.is_active)
        radius = dim.dimRadius

        try:
            p1 = Vector(get_point(get_mesh_vertex(
                myobj, dim.dimPointA, dimProps.evalMods), mat))
            p2 = Vector(get_point(get_mesh_vertex(
                myobj, dim.dimPointB, dimProps.evalMods), mat))
            p3 = Vector(get_point(get_mesh_vertex(
                myobj, dim.dimPointC, dimProps.evalMods), mat))
        except IndexError:
            dimGen = myobj.DimensionGenerator
            wrapTag = get_dim_tag(dim, myobj)
            wrapper = dimGen.wrapper[wrapTag]
            tag = wrapper.itemIndex
            dimGen.angleDimensions.remove(tag)
            dimGen.wrapper.remove(wrapTag)
            recalc_dimWrapper_index(context, dimGen)
            return

        # calc normal to plane defined by points
        vecA = (p1 - p2)
        vecA.normalize()
        vecB = (p3 - p2)
        vecB.normalize()
        norm = vecA.cross(vecB).normalized()

        distVector = vecA - vecB
        dist = distVector.length
        angle = vecA.angle(vecB)
        startVec = vecA.copy()
        endVec = vecB.copy()

        # get Midpoint for Text Placement
        midVec = Vector(interpolate3d(vecA, vecB, (dist / 2)))
        midVec.normalize()
        midPoint = (midVec * radius * 1.05) + p2

        # Check use reflex Angle (reflex angle is an angle between 180 and 360 degrees)
        if dim.reflexAngle:
            angle = radians(360) - angle
            startVec = vecB.copy()
            endVec = vecA.copy()
            midVec.rotate(Quaternion(norm, radians(180)))
            midPoint = Vector((midVec * radius * 1.05) + p2)

        # making it a circle
        numCircleVerts = math.ceil(radius / .2) + int((degrees(angle)) / 2)
        verts = []
        for idx in range(numCircleVerts + 1):
            rotangle = (angle / (numCircleVerts + 1)) * idx
            point = startVec.copy()
            point.rotate(Quaternion(norm, rotangle))
            # point.normalize()
            verts.append(point)

        # Format Angle
        angleText = format_angle(angle)

        # Update if Necessary
        if len(dim.textFields) == 0:
            dim.textFields.add()

        if dim.textFields[0].text != angleText:
            dim.textFields[0].text = angleText
            dim.textFields[0].text_updated = True

        dimText = dim.textFields[0]
        origin = midPoint

        # make text card
        vecX = midVec.cross(norm).normalized()
        square = generate_text_card(
            context, dim.textFields[0], dimProps, basePoint=midPoint, xDir=vecX, yDir=midVec)

        if sceneProps.show_dim_text:
            draw_text_3D(context, dim.textFields[0], dimProps, myobj, square)

        # Get coords for point pass
        pointCoords = []
        pointCoords.append((startVec * radius) + p2)
        for vert in verts:
            pointCoords.append((vert * radius) + p2)
        pointCoords.append((endVec * radius) + p2)

        # batch & Draw Shader
        coords = []
        coords.append((startVec * radius) + p2)
        for vert in verts:
            coords.append((vert * radius) + p2)
            coords.append((vert * radius) + p2)
        coords.append((endVec * radius) + p2)

        filledCoords = []
        caps = (dimProps.endcapA, dimProps.endcapB)
        capSize = dimProps.endcapSize
        pos = ((startVec * radius) + p2, (endVec * radius) + p2)
        # Clamp cap size between 0 and the length of the coords
        arrowoffset = int(max(0, min(capSize, len(coords) / 4)))
        # offset the arrow direction as arrow size increases
        mids = (coords[arrowoffset + 1], coords[len(coords) - arrowoffset - 1])
        i = 0
        for cap in caps:
            capCoords = generate_end_caps(
                context, dimProps, cap, capSize, pos[i], midVec, mids[i], i, False)
            i += 1
            for coord in capCoords[0]:
                coords.append(coord)
            for filledCoord in capCoords[1]:
                filledCoords.append(filledCoord)

        # Draw Filled Faces after
        if len(filledCoords) != 0:
            draw_filled_coords(filledCoords, rgb)

        draw_lines(lineWeight, rgb, coords, twoPass=True,
                pointPass=True, pointCoords=pointCoords)

        if sceneProps.is_vector_draw:
            svg_dim = svg.add(svg.g(id=dim.name))
            svg_shaders.svg_line_shader(
                dim, dimProps, coords, lineWeight, rgb, svg, parent=svg_dim)
            svg_shaders.svg_fill_shader(
                dim, filledCoords, rgb, svg, parent=svg_dim)
            svg_shaders.svg_text_shader(
                dim, dimProps, dimText.text, origin, square, rgb, svg, parent=svg_dim)



def draw_arcDimension(context, myobj, DimGen, dim, mat, svg=None):

    dimProps = dim
    sceneProps = context.scene.MeasureItArchProps
    if dim.uses_style:
        for alignedDimStyle in context.scene.StyleGenerator.alignedDimensions:
            if alignedDimStyle.name == dim.style:
                dimProps = alignedDimStyle

    with OpenGL_Settings(dimProps):

        if not check_vis(dim, dimProps):
            return

        lineWeight = dimProps.lineWeight
        rgb = get_color(dimProps.color, myobj, is_active=dim.is_active)
        radius = dim.dimOffset

        deleteFlag = False
        try:
            p1 = Vector(get_point(get_mesh_vertex(
                myobj, dim.dimPointA, dimProps.evalMods), mat))
            p2 = Vector(get_point(get_mesh_vertex(
                myobj, dim.dimPointB, dimProps.evalMods), mat))
            p3 = Vector(get_point(get_mesh_vertex(
                myobj, dim.dimPointC, dimProps.evalMods), mat))
        except IndexError:
            print('Get Point Error for ' + dim.name + ' on ' + myobj.name)
            deleteFlag = True

        if deleteFlag:
            dimGen = myobj.DimensionGenerator
            wrapTag = get_dim_tag(dim, myobj)
            wrapper = dimGen.wrapper[wrapTag]
            tag = wrapper.itemIndex
            dimGen.arcDimensions.remove(tag)
            dimGen.wrapper.remove(wrapTag)
            recalc_dimWrapper_index(None, context)
            return

        # calc normal to plane defined by points
        vecA = (p1 - p2)
        vecA.normalize()
        vecB = (p3 - p2)
        vecB.normalize()
        norm = vecA.cross(vecB).normalized()

        # Calculate the Arc Defined by our 3 points
        # reference for maths: http://en.wikipedia.org/wiki/Circumscribed_circle

        an_p1 = p1.copy()
        an_p2 = p2.copy()
        an_p3 = p3.copy()

        an_p12 = Vector((
            an_p1[0] - an_p2[0],
            an_p1[1] - an_p2[1],
            an_p1[2] - an_p2[2]))
        an_p13 = Vector((
            an_p1[0] - an_p3[0],
            an_p1[1] - an_p3[1],
            an_p1[2] - an_p3[2]))
        an_p21 = Vector((
            an_p2[0] - an_p1[0],
            an_p2[1] - an_p1[1],
            an_p2[2] - an_p1[2]))
        an_p23 = Vector((
            an_p2[0] - an_p3[0],
            an_p2[1] - an_p3[1],
            an_p2[2] - an_p3[2]))
        an_p31 = Vector((
            an_p3[0] - an_p1[0],
            an_p3[1] - an_p1[1],
            an_p3[2] - an_p1[2]))
        an_p32 = Vector((
            an_p3[0] - an_p2[0],
            an_p3[1] - an_p2[1],
            an_p3[2] - an_p2[2]))
        an_p12xp23 = an_p12.copy().cross(an_p23)

        alpha = pow(an_p23.length, 2) * an_p12.dot(an_p13) / \
            (2 * pow(an_p12xp23.length, 2))
        beta = pow(an_p13.length, 2) * an_p21.dot(an_p23) / \
            (2 * pow(an_p12xp23.length, 2))
        gamma = pow(an_p12.length, 2) * an_p31.dot(an_p32) / \
            (2 * pow(an_p12xp23.length, 2))

        # THIS IS THE CENTER POINT
        a_p1 = (alpha * an_p1[0] + beta * an_p2[0] + gamma * an_p3[0],
                alpha * an_p1[1] + beta * an_p2[1] + gamma * an_p3[1],
                alpha * an_p1[2] + beta * an_p2[2] + gamma * an_p3[2])

        a_n = an_p12.cross(an_p23)
        a_n.normalize()  # normal vector
        arc_angle, arc_length = get_arc_data(an_p1, a_p1, an_p2, an_p3)

        center = Vector(a_p1)
        dim.arcCenter = center

        # DRAW EVERYTHING AT THE ORIGIN,
        # Well move all our coords back into place by
        # adding back our center vector later

        A = Vector(p1) - center
        B = Vector(p2) - center
        C = Vector(p3) - center

        # get circle verts
        startVec = A
        arc_angle = arc_angle
        numCircleVerts = math.ceil(radius / .2) + int((degrees(arc_angle)) / 2)
        verts = []
        for idx in range(numCircleVerts + 2):
            rotangle = -(arc_angle / (numCircleVerts + 1)) * idx
            point = startVec.copy()
            point.rotate(Quaternion(norm, rotangle))
            verts.append((point).normalized())

        # Radius
        radius = (B).length
        offsetRadius = radius + dim.dimOffset
        endVec = C
        coords = []

        # Map raw Circle Verts to radius for marker
        startVec = (verts[0] * offsetRadius)
        coords.append(startVec)
        for vert in verts:
            coords.append((vert * offsetRadius))
            coords.append((vert * offsetRadius))
        endVec = (verts[len(verts) - 1] * offsetRadius)
        coords.append(endVec)

        # Define Radius Leader
        zeroVec = Vector((0, 0, 0))
        radiusLeader = C.copy()
        radiusLeader.rotate(Quaternion(norm, arc_angle / 2))
        radiusMid = Vector(interpolate3d(radiusLeader, zeroVec, radius / 2))

        # Generate end caps
        # Set up properties
        filledCoords = []
        midVec = A
        caps = [dimProps.endcapA, dimProps.endcapB]
        pos = [startVec, endVec]

        if dim.showRadius:
            caps.append(dim.endcapC)
            pos.append(radiusLeader)

        capSize = dimProps.endcapSize
        arrowoffset = 3 + int(max(0, min(math.ceil(capSize / 4), len(coords) / 5)))
        # offset the arrow direction as arrow size increases
        mids = (coords[arrowoffset], coords[len(coords) - arrowoffset], radiusMid)

        i = 0
        for cap in caps:
            capCoords = generate_end_caps(
                context, dimProps, cap, capSize, pos[i], midVec, mids[i], i, False)
            i += 1
            for coord in capCoords[0]:
                coords.append(coord)
            for filledCoord in capCoords[1]:
                filledCoords.append(center + filledCoord)

        # Add A and C Extension Lines
        coords.append(A)
        coords.append((((A).normalized()) * (offsetRadius + arrowoffset / 1000)))

        coords.append(C)
        coords.append((((C).normalized()) * (offsetRadius + arrowoffset / 1000)))

        # Add Radius leader
        if dim.showRadius:
            coords.append(zeroVec)
            coords.append(radiusLeader)

        # Check for text field
        if len(dim.textFields) != 2:
            dim.textFields.add()
            dim.textFields.add()

        radiusText = dim.textFields[0]
        lengthText = dim.textFields[1]

        # format text and update if necessary
        lengthStr = format_distance(arc_length)

        if dim.displayAsAngle:
            lengthStr = format_angle(arc_angle)

        if lengthText.text != lengthStr:
            lengthText.text = lengthStr
            lengthText.text_updated = True

        if dim.showRadius:
            radStr = 'r ' + format_distance(radius)
            if radiusText.text != radStr:
                radiusText.text = radStr
                radiusText.text_updated = True

            # make Radius text card
            midPoint = Vector(interpolate3d(zeroVec, radiusLeader, radius / 2))
            vecY = midPoint.cross(norm).normalized()
            vecX = midPoint.normalized()
            rad_origin = Vector(midPoint) + 0.04 * vecY + center
            dim.textAlignment = 'C'
            rad_square = generate_text_card(
                context, radiusText, dimProps, basePoint=rad_origin, xDir=vecX, yDir=vecY)

            if sceneProps.show_dim_text:
                draw_text_3D(
                    context, dim.textFields[0], dimProps, myobj, rad_square)

        # make Length text card
        midPoint = radiusLeader.normalized() * offsetRadius
        vecX = midPoint.cross(norm).normalized()
        vecY = midPoint.normalized()
        len_origin = Vector(midPoint) + center
        len_square = generate_text_card(
            context, lengthText, dimProps, basePoint=len_origin, xDir=vecX, yDir=vecY)

        if sceneProps.show_dim_text:
            draw_text_3D(
                context, dim.textFields[1], dimProps, myobj, len_square)

        measure_coords = []
        measure_pointCoords = []
        for coord in coords:
            measure_coords.append(coord + center)
            measure_pointCoords.append(coord + center)

        # Draw Our Measurement
        draw_lines(lineWeight, rgb, measure_coords, twoPass=True,
                pointPass=True, pointCoords=measure_pointCoords)

        # Draw the arc itself
        coords = []
        startVec = (verts[0] * radius)
        coords.append(startVec)
        for vert in verts:
            coords.append((vert * radius))
            coords.append((vert * radius))
        endVec = (verts[len(verts) - 1] * radius)
        coords.append(endVec)

        arc_coords = []
        arc_pointCoords = []
        for coord in coords:
            arc_coords.append(coord + center)
            arc_pointCoords.append(coord + center)

        draw_lines(lineWeight * 2, rgb, arc_coords, twoPass=True,
                pointPass=True, pointCoords=arc_pointCoords)

        if dim.showRadius:
            pointCenter = [center]
            draw_points(lineWeight * 5, rgb, pointCenter)

        if len(filledCoords) != 0:
            draw_filled_coords(filledCoords, rgb)

        if sceneProps.is_vector_draw:
            svg_dim = svg.add(svg.g(id=dim.name))
            svg_shaders.svg_line_shader(
                dim, dimProps, coords, lineWeight, rgb, svg, parent=svg_dim)
            svg_shaders.svg_line_shader(
                dim, dimProps, measure_coords, lineWeight * 2, rgb, svg, parent=svg_dim)
            svg_shaders.svg_fill_shader(
                dim, filledCoords, rgb, svg, parent=svg_dim)
            # def svg_text_shader(item, style, text, mid, textCard, color, svg, parent=None)
            svg_shaders.svg_text_shader(
                dim, dimProps, lengthText.text, len_origin, len_square, rgb, svg, parent=svg_dim)
            if dim.showRadius:
                svg_shaders.svg_text_shader(
                    dim, dimProps, radiusText.text, rad_origin, rad_square, rgb, svg, parent=svg_dim)
                svg_shaders.svg_circle_shader(dim,center,lineWeight * 5,rgb,svg,parent=svg_dim)



def draw_areaDimension(context, myobj, DimGen, dim, mat, svg=None):
    dimProps = dim
    sceneProps = context.scene.MeasureItArchProps

    if dim.uses_style:
        for alignedDimStyle in context.scene.StyleGenerator.alignedDimensions:
            if alignedDimStyle.name == dim.style:
                dimProps = alignedDimStyle

    with OpenGL_Settings(dimProps):

        # Check Visibility Conditions
        if not check_vis(dim, dimProps):
            return

        lineWeight = dimProps.lineWeight

        rgb = get_color(dim.fillColor, myobj, is_active=dim.is_active)
        fillRGB = (rgb[0], rgb[1], rgb[2], dim.fillAlpha)

        rawTextRGB = dimProps.color
        textRGB = rgb_gamma_correct(rawTextRGB)

        bm = bmesh.new()
        if myobj.mode != 'EDIT':
            eval_res = sceneProps.eval_mods
            if (eval_res or dim.evalMods) and check_mods(myobj):  # From Evaluated Deps Graph
                bm.from_object(
                    myobj, bpy.context.view_layer.depsgraph)
            else:
                bm.from_mesh(myobj.data)
        else:
            bm = bmesh.from_edit_mesh(myobj.data)

        bm.faces.ensure_lookup_table()
        bm.edges.ensure_lookup_table()
        bm.verts.ensure_lookup_table()
        faces = bm.faces

        # Get the Filled Coord and Sum the Face Areas
        filledCoords = []
        sumArea = 0
        verts = bm.verts
        for faceIdx in dim['facebuffer'].to_list():
            face = faces[faceIdx]
            area = face.calc_area()

            indices = []
            for vert in face.verts:
                indices.append(vert.index)

            tris = mesh_utils.ngon_tessellate(myobj.data, indices)

            for tri in tris:
                v1, v2, v3 = tri
                p1 = mat @ verts[indices[v1]].co
                p2 = mat @ verts[indices[v2]].co
                p3 = mat @ verts[indices[v3]].co
                filledCoords.append(p1)
                filledCoords.append(p2)
                filledCoords.append(p3)
                area = area_tri(p1, p2, p3)
                sumArea += area

        # Get the Perimeter Coords
        perimeterCoords = []
        for edgeIdx in dim['perimeterEdgeBuffer'].to_list():
            edge = bm.edges[edgeIdx]
            verts = edge.verts
            perimeterCoords.append(mat @ verts[0].co)
            perimeterCoords.append(mat @ verts[1].co)



        # Get local Rotation and Translation
        rot = mat.to_quaternion()

        # Compose Rotation and Translation Matrix
        rotMatrix = Matrix.Identity(3)
        rotMatrix.rotate(rot)
        rotMatrix.resize_4x4()

        originFace = faces[dim.originFaceIdx]
        origin = originFace.calc_center_bounds()
        normal = rotMatrix @ originFace.normal
        tangent = rotMatrix @ originFace.calc_tangent_edge()

        origin += dim.dimTextPos + normal * 0.001

        vecY = normal.cross(tangent)
        vecX = normal.cross(vecY)

        # y.rotate(Quaternion(normal,radians(-45)))
        # x.rotate(Quaternion(normal,radians(-45)))

        vecY.rotate(Quaternion(normal, dim.dimRotation))
        vecX.rotate(Quaternion(normal, dim.dimRotation))

        origin = mat @ origin

        dimProps.textAlignment = 'C'
        dimProps.textPosition = 'M'

        # Setup Text Fields
        placementResults = setup_dim_text(myobj,dim,dimProps,area,origin,vecX,0.0)
        origin = placementResults[2]

        # Draw Fill
        draw_filled_coords(filledCoords, fillRGB, polySmooth=False)

        # Draw Perimeter
        draw_lines(lineWeight, rgb, perimeterCoords,
                twoPass=True, pointPass=True)

        # Draw SVG
        if sceneProps.is_vector_draw:
            svg_dim = svg.add(svg.g(id=dim.name))
            svg_shaders.svg_line_shader(
                dim, dimProps, perimeterCoords, lineWeight, rgb, svg, parent=svg_dim)
            svg_shaders.svg_fill_shader(
                dim, filledCoords, fillRGB, svg, parent=svg_dim)
            svg_shaders.svg_text_shader(
                dim, dimProps, dimText.text, origin, square, textRGB, svg, parent=svg_dim)



# takes a set of co-ordinates returns the min and max value for each axis
def get_axis_aligned_bounds(coords):
    """
    Takes a set of co-ordinates returns the min and max value for each axis
    """
    maxX = None
    minX = None
    maxY = None
    minY = None
    maxZ = None
    minZ = None

    for coord in coords:
        if maxX is None:
            maxX = coord[0]
            minX = coord[0]
            maxY = coord[1]
            minY = coord[1]
            maxZ = coord[2]
            minZ = coord[2]
        if coord[0] > maxX:
            maxX = coord[0]
        if coord[0] < minX:
            minX = coord[0]
        if coord[1] > maxY:
            maxY = coord[1]
        if coord[1] < minY:
            minY = coord[1]
        if coord[2] > maxZ:
            maxZ = coord[2]
        if coord[2] < minZ:
            minZ = coord[2]

    return [maxX, minX, maxY, minY, maxZ, minZ]


def select_normal(myobj, dim, normDistVector, midpoint, dimProps):
    # Set properties
    context = bpy.context
    sceneProps = context.scene.MeasureItArchProps
    i = Vector((1, 0, 0))  # X Unit Vector
    j = Vector((0, 1, 0))  # Y Unit Vector
    k = Vector((0, 0, 1))  # Z Unit Vector
    centerRay = Vector((-1, 1, 1))
    badNormals = False

    # Check for View Plane Overides
    if dim.dimViewPlane == '99':
        viewPlane = dimProps.dimViewPlane
    else:
        viewPlane = dim.dimViewPlane

    # Set viewAxis
    if viewPlane == 'XY':
        viewAxis = k
    elif viewPlane == 'XZ':
        viewAxis = j
    elif viewPlane == 'YZ':
        viewAxis = i

    if viewPlane == '99':
        # Get Viewport and CameraLoc or ViewRot
        if sceneProps.is_render_draw:
            cameraLoc = context.scene.camera.location.normalized()
            viewAxis = cameraLoc
        else:
            space3D = None
            for space in context.area.spaces:
                if space.type == 'VIEW_3D':
                    space3D = space

            if space3D is None:
                return Vector((0, 0, 0))

            viewRot = space3D.region_3d.view_rotation
            viewVec = k.copy()
            viewVec.rotate(viewRot)
            viewAxis = viewVec

        # Use Basic Threshold
        basicThreshold = 0.5773

        # Set View axis Based on View Sector
        if viewAxis[0] > basicThreshold or viewAxis[0] < -basicThreshold:
            viewAxis = i
        if viewAxis[1] > basicThreshold or viewAxis[1] < -basicThreshold:
            viewAxis = j
        if viewAxis[2] > basicThreshold or viewAxis[2] < -basicThreshold:
            viewAxis = k

    # Mesh Dimension Behaviour
    if myobj.type == 'MESH':
        # get Adjacent Face normals if possible
        possibleNormals = []

        # Create a Bmesh Instance from the selected object
        bm = bmesh.new()
        bm.from_mesh(myobj.data)
        bm.edges.ensure_lookup_table()

        # For each edge get its linked faces and vertex indicies
        for edge in bm.edges:
            bmEdgeIndices = [edge.verts[0].index, edge.verts[1].index]
            if dim.dimPointA in bmEdgeIndices and dim.dimPointB in bmEdgeIndices:
                linked_faces = edge.link_faces
                for face in linked_faces:
                    possibleNormals.append(face.normal)

        bm.free()

        # Check if Face Normals are available
        if len(possibleNormals) != 2:
            badNormals = True
        else:
            bestNormal = Vector((0, 0, 0))
            sumNormal = Vector((0, 0, 0))
            for norm in possibleNormals:
                sumNormal += norm

            # Check relevent component against current best normal
            checkValue = 0
            planeNorm = Vector((0, 0, 0))
            possibleNormals.append(viewAxis)
            for norm in possibleNormals:
                newCheckValue = viewAxis.dot(norm)
                if abs(newCheckValue) > abs(checkValue):
                    planeNorm = norm
                    checkValue = newCheckValue

            # Make Dim Direction perpindicular to the plane normal and dimension direction
            bestNormal = planeNorm.cross(normDistVector)

            # if length is 0 just use the sum
            if bestNormal.length == 0:
                bestNormal = sumNormal

            # Check Direction
            if bestNormal.dot(sumNormal) < 0:
                bestNormal.negate()

    if archipack_datablock(myobj):
        # Use archipack dimension matrix y vector
        bestNormal = myobj.matrix_world.col[1].to_3d()

    elif myobj.type != 'MESH' or badNormals:
        # If Face Normals aren't available;
        # use the cross product of the View Plane Normal and the dimensions distance vector.
        bestNormal = viewAxis.cross(normDistVector)
        if bestNormal.length == 0:
            bestNormal = centerRay

        if bestNormal.dot(centerRay) < 0:
            bestNormal.negate()

    # Normalize Result
    bestNormal.normalize()
    if dim.dimFlip:
        bestNormal *= -1.0
    return bestNormal


def draw_line_group(context, myobj, lineGen, mat, svg=None):
    scene = context.scene
    sceneProps = scene.MeasureItArchProps

    viewport = get_viewport()

    for lineGroup in lineGen.line_groups:
        lineProps = lineGroup
        if lineGroup.uses_style:
            for lineStyle in context.scene.StyleGenerator.line_groups:
                if lineStyle.name == lineGroup.style:
                    lineProps = lineStyle

        with OpenGL_Settings(lineProps):

            if not check_vis(lineGroup, lineProps):
                return

            rgb = get_color(lineProps.color, myobj, only_active=False)

            # set other line properties
            isOrtho = False
            if sceneProps.is_render_draw:
                if scene.camera.data.type == 'ORTHO':
                    isOrtho = True
            else:
                for space in context.area.spaces:
                    if space.type == 'VIEW_3D':
                        r3d = space.region_3d
                if r3d.view_perspective == 'ORTHO':
                    isOrtho = True

            drawHidden = lineProps.lineDrawHidden
            lineWeight = lineProps.lineWeight

            # Calculate Offset with User Tweaks
            offset = lineWeight / 2.5
            offset += lineProps.lineDepthOffset
            if isOrtho:
                offset /= 15
            if lineProps.isOutline:
                offset = -10 - offset
            offset /= 1000

            # Get line data to be drawn
            evalMods = lineProps.evalMods

            # Flag for re-evaluation of batches & mesh data
            verts = []
            global lastMode
            recoordFlag = False
            evalModsGlobal = sceneProps.eval_mods
            try:
                obj_last_mode = lastMode[myobj.name]
            except KeyError:
                obj_last_mode = myobj.mode
                lastMode[myobj.name] = obj_last_mode

            if obj_last_mode != myobj.mode or evalMods or evalModsGlobal or sceneProps.is_render_draw or scene.ViewGenerator.view_changed:
                recoordFlag = True
                lastMode[myobj.name] = myobj.mode

            if (evalModsGlobal or evalMods or recoordFlag) and check_mods(myobj):
                deps = bpy.context.view_layer.depsgraph
                obj_eval = myobj.evaluated_get(deps)
                mesh = obj_eval.to_mesh(
                    preserve_all_data_layers=True, depsgraph=deps)
                verts = mesh.vertices
            else:
                pass
                #verts = myobj.data.vertices

            # Get Coords
            sceneProps = bpy.context.scene.MeasureItArchProps
            if 'coordBuffer' not in lineGroup or recoordFlag:
                # Handle line groups created with older versions of MeasureIt_ARCH
                if 'singleLine' in lineGroup and 'lineBuffer' not in lineGroup:
                    toLineBuffer = []
                    for line in lineGroup['singleLine']:
                        toLineBuffer.append(line['pointA'])
                        toLineBuffer.append(line['pointB'])
                    lineGroup['lineBuffer'] = toLineBuffer

                if 'lineBuffer' in lineGroup:
                    tempCoords = [get_line_vertex(
                        idx, verts) for idx in lineGroup['lineBuffer']]
                    lineGroup['coordBuffer'] = tempCoords

                # Calculate dynamic lines or curve lines

                if lineGroup.useDynamicCrease:
                    tempCoords = []
                    # Create a Bmesh Instance from the selected object
                    bm = bmesh.new()
                    mesh = myobj.data
                    try:
                        camera_z = get_camera_z()
                    except AttributeError:
                        camera_z = Vector((0,0,1))
                    rot = mat.to_quaternion()

                    if myobj.mode != 'OBJECT':
                        return    
                    
                    if myobj.type == 'MESH':
                        bm.from_object(
                            myobj, bpy.context.view_layer.depsgraph)
                    
                    if myobj.type == 'CURVE':
                        depsgraph = bpy.context.evaluated_depsgraph_get()
                        eval_obj = myobj.evaluated_get(depsgraph)
                        mesh = eval_obj.to_mesh(preserve_all_data_layers= True,)
                        bm.from_mesh(mesh)

                    # For each edge get its linked faces and vertex indicies
                    for idx, edge in enumerate(bm.edges):
                        linked_faces = edge.link_faces
                        pointA = edge.verts[0].co
                        pointB = edge.verts[1].co
                        if len(linked_faces) == 2:
                            normalA = Vector(
                                linked_faces[0].normal).normalized()
                            normalB = Vector(
                                linked_faces[1].normal).normalized()
                            dotProd = (normalA.dot(normalB))

                            #Check angle of adjacent faces
                            if dotProd >= -1 and dotProd <= 1:
                                creaseAngle = math.acos(dotProd)
                                if creaseAngle > lineGroup.creaseAngle:
                                    tempCoords.append(pointA)
                                    tempCoords.append(pointB)

                            #Check dynamic silhouette
                            if lineGroup.dynamic_sil:
                                normalA.rotate(rot)
                                normalB.rotate(rot)
                                a_dot = camera_z.dot(normalA)
                                b_dot = camera_z.dot(normalB)
                                sign_a = np.sign(a_dot)
                                sign_b = np.sign(b_dot)
                                if sign_a != sign_b:
                                    tempCoords.append(pointA)
                                    if not lineGroup.chain:
                                        tempCoords.append(pointB)


                        # Any edge with greater or less
                        # than 2 linked faces is non manifold
                        else:
                            tempCoords.append(pointA)
                            if not lineGroup.chain or idx == (len(bm.edges)-1):
                                tempCoords.append(pointB)


                        lineGroup['coordBuffer'] = tempCoords

                        if len(tempCoords) == 0:
                            lineGroup['coordBuffer'] = [Vector((0,0,0)),Vector((0,0,0))]
                


                        lineGroup['coordBuffer'] = tempCoords
                        if len(tempCoords) == 0:
                            lineGroup['coordBuffer'] = [Vector((0,0,0)),Vector((0,0,0))]


            coords = []
            coords = lineGroup['coordBuffer']

            # if len(coords) == 0:
            #    return

            # line weight group setup
            tempWeights = []
            if lineGroup.lineWeightGroup != "":
                vertexGroup = myobj.vertex_groups[lineGroup.lineWeightGroup]
                for idx in lineGroup['lineBuffer']:
                    tempWeights.append(vertexGroup.weight(idx))
            else:
                tempWeights = [1.0] * len(coords)

            if drawHidden:
                # Invert The Depth test for hidden lines
                bgl.glDepthFunc(bgl.GL_GREATER)
                hiddenLineWeight = lineProps.lineHiddenWeight
                dashRGB = rgb_gamma_correct(lineProps.lineHiddenColor)

                dashedLineShader.bind()
                dashedLineShader.uniform_float(
                    "u_Scale", lineProps.lineHiddenDashScale)
                dashedLineShader.uniform_float(
                    "dashSpace", lineProps.lineDashSpace)
                dashedLineShader.uniform_float("Viewport", viewport)
                dashedLineShader.uniform_float("objectMatrix", mat)
                dashedLineShader.uniform_float("thickness", hiddenLineWeight)
                dashedLineShader.uniform_float(
                    "screenSpaceDash", lineProps.screenSpaceDashes)
                dashedLineShader.uniform_float(
                    "finalColor", (dashRGB[0], dashRGB[1], dashRGB[2], dashRGB[3]))
                dashedLineShader.uniform_float("offset", -offset)

                global hiddenBatch3D
                batchKey = myobj.name + lineGroup.name
                if batchKey not in hiddenBatch3D or recoordFlag:
                    hiddenBatch3D[batchKey] = batch_for_shader(
                        dashedLineShader, 'LINES', {"pos": coords})
                if sceneProps.is_render_draw:
                    batchHidden = batch_for_shader(
                        dashedLineShader, 'LINES', {"pos": coords})
                else:
                    batchHidden = hiddenBatch3D[batchKey]

                batchHidden.program_set(dashedLineShader)
                batchHidden.draw()

                bgl.glDepthFunc(bgl.GL_LESS)
                gpu.shader.unbind()

            if lineProps.lineDrawDashed:
                dashedLineShader.bind()
                dashedLineShader.uniform_float(
                    "u_Scale", lineProps.lineHiddenDashScale)
                dashedLineShader.uniform_float(
                    "dashSpace", lineProps.lineDashSpace)
                dashedLineShader.uniform_float("Viewport", viewport)
                dashedLineShader.uniform_float("objectMatrix", mat)
                dashedLineShader.uniform_float("thickness", lineWeight)
                dashedLineShader.uniform_float(
                    "screenSpaceDash", lineProps.screenSpaceDashes)
                dashedLineShader.uniform_float(
                    "finalColor", (rgb[0], rgb[1], rgb[2], rgb[3]))
                dashedLineShader.uniform_float("offset", -offset)

                global dashedBatch3D
                batchKey = myobj.name + lineGroup.name
                if batchKey not in dashedBatch3D or recoordFlag or sceneProps.is_render_draw:
                    if not lineGroup.chain:
                        dashedBatch3D[batchKey] = batch_for_shader(
                            dashedLineShader, 'LINES', {"pos": coords})
                        batchDashed = dashedBatch3D[batchKey]
                    else:
                        dashedBatch3D[batchKey] = batch_for_shader(
                            dashedLineShader, 'LINE_STRIP', {"pos": coords})
                        batchDashed = dashedBatch3D[batchKey]
                else:
                    batchDashed = dashedBatch3D[batchKey]

                batchDashed.program_set(dashedLineShader)
                batchDashed.draw()

            else:
                lineGroupShader.bind()
                lineGroupShader.uniform_float("Viewport", viewport)
                lineGroupShader.uniform_float("objectMatrix", mat)
                lineGroupShader.uniform_float("thickness", lineWeight)
                lineGroupShader.uniform_float(
                    "extension", lineGroup.lineOverExtension)
                lineGroupShader.uniform_float("pointPass", lineGroup.pointPass)
                lineGroupShader.uniform_float(
                    "weightInfluence", lineGroup.weightGroupInfluence)
                lineGroupShader.uniform_float(
                    "finalColor", (rgb[0], rgb[1], rgb[2], rgb[3]))
                lineGroupShader.uniform_float("zOffset", -offset)

                # colors = [(rgb[0], rgb[1], rgb[2], rgb[3]) for coord in range(len(coords))]

                global lineBatch3D
                batchKey = myobj.name + lineGroup.name
                if batchKey not in lineBatch3D or recoordFlag or myobj.mode == 'WEIGHT_PAINT' or sceneProps.is_render_draw:
                    if not lineGroup.chain:
                        lineBatch3D[batchKey] = batch_for_shader(
                            lineGroupShader, 'LINES', {"pos": coords, "weight": tempWeights})
                        batch3d = lineBatch3D[batchKey]
                    else:
                        lineBatch3D[batchKey] = batch_for_shader(
                            lineGroupShader, 'LINE_STRIP', {"pos": coords, "weight": tempWeights})
                        batch3d = lineBatch3D[batchKey]

                else:
                    batch3d = lineBatch3D[batchKey]

                if rgb[3] == 1:
                    bgl.glBlendFunc(bgl.GL_SRC_ALPHA,
                                    bgl.GL_ONE_MINUS_SRC_ALPHA)
                    bgl.glDepthMask(True)
                    lineGroupShader.uniform_float("depthPass", True)
                    batch3d.program_set(lineGroupShader)
                    batch3d.draw()

                if sceneProps.is_render_draw:
                    bgl.glBlendFunc(bgl.GL_SRC_ALPHA,
                                    bgl.GL_ONE_MINUS_SRC_ALPHA)
                    # bgl.glBlendEquation(bgl.GL_FUNC_ADD)
                    bgl.glBlendEquation(bgl.GL_MAX)

                bgl.glDepthMask(False)
                lineGroupShader.uniform_float("depthPass", False)
                batch3d.program_set(lineGroupShader)
                batch3d.draw()

                gpu.shader.unbind()

            if sceneProps.is_vector_draw:
                if not lineGroup.chain:
                    svg_shaders.svg_line_shader(
                        lineGroup, lineProps, coords, lineWeight, rgb, svg, mat=mat)
                else:
                    svg_shaders.svg_poly_fill_shader(lineGroup,coords,(0,0,0,0),svg,line_color = rgb, lineWeight= lineProps.lineWeight, itemProps=lineProps,closed=False, mat=mat)
            

    gpu.shader.unbind()


def get_color(rawRGB, myobj, is_active=True, only_active=True):
    # undo blenders Default Gamma Correction

    context = bpy.context
    sceneProps = bpy.context.scene.MeasureItArchProps
    rgb = rgb_gamma_correct(rawRGB)

    if not sceneProps.highlight_selected or sceneProps.is_render_draw:
        return rgb

    # overide line color with theme selection colors when selected
    if not only_active:
        if myobj in context.selected_objects and is_active:
            rgb[0] = bpy.context.preferences.themes[0].view_3d.object_selected[0]
            rgb[1] = bpy.context.preferences.themes[0].view_3d.object_selected[1]
            rgb[2] = bpy.context.preferences.themes[0].view_3d.object_selected[2]
            rgb[3] = 1.0

    if myobj in context.selected_objects and myobj == context.object and is_active:
        rgb[0] = bpy.context.preferences.themes[0].view_3d.object_active[0]
        rgb[1] = bpy.context.preferences.themes[0].view_3d.object_active[1]
        rgb[2] = bpy.context.preferences.themes[0].view_3d.object_active[2]
        rgb[3] = 1.0

    return rgb

def get_style(item, type_str):
    scene = bpy.context.scene
    sceneProps = scene.MeasureItArchProps

    source_scene = sceneProps.source_scene
    itemProps = item
    style_source = eval("source_scene.StyleGenerator.{}".format(type_str))
    if item.uses_style:
        for itemStyle in style_source:
            if itemStyle.name == item.style:
                itemProps = itemStyle
                return itemProps
    
    return itemProps

def draw_annotation(context, myobj, annotationGen, mat, svg=None, instance = None):
    scene = context.scene
    sceneProps = scene.MeasureItArchProps
    customCoords = []
    customFilledCoords = []
    for annotation in annotationGen.annotations:
        annotationProps = get_style(annotation,"annotations")
        

        with OpenGL_Settings(annotationProps):

            endcap = annotationProps.endcapA
            endcapSize = annotationProps.endcapSize

            if not check_vis(annotation, annotationProps):
                return
            lineWeight = annotationProps.lineWeight
            # undo blenders Default Gamma Correction
            rgb = get_color(annotationProps.color, myobj, is_active=annotation.is_active)

            # Get Points
            deleteFlag = False
            try:
                p1local = get_mesh_vertex(
                    myobj, annotation.annotationAnchor, annotationProps.evalMods, spline_idx=annotation.annotationAnchorSpline)
                p1 = get_point(p1local, mat)
                annotation['p1anchorCoord'] = p1
            except IndexError:
                deleteFlag = True

            if deleteFlag:
                idx = 0
                for anno in annotationGen.annotations:
                    if annotation == anno:
                        annotationGen.annotations.remove(idx)
                        return
                    idx += 1

            loc = mat.to_translation()
            offset = annotation.annotationOffset

            offset = Vector(offset)

            # Get local Rotation and Translation
            rot = mat.to_quaternion()
            loc = mat.to_translation()
            scale = mat.to_scale()

            # Compose Rotation and Translation Matrix
            rotMatrix = Matrix.Identity(3)
            rotMatrix.rotate(rot)
            rotMatrix.resize_4x4()
            locMatrix = Matrix.Translation(loc)
            scaleMatrix = Matrix.Identity(3)
            scaleMatrix[0][0] *= scale[0]
            scaleMatrix[1][1] *= scale[1]
            scaleMatrix[2][2] *= scale[2]
            scaleMatrix.to_4x4()
            noScaleMat = locMatrix @ rotMatrix
            # locMatrix = Matrix.Translation(loc)

            p1Scaled = scaleMatrix @ Vector(p1local)
            p1 = locMatrix @ rotMatrix @ p1Scaled

            # Transform offset with Composed Matrix
            p2 = (rotMatrix @ offset) + Vector(p1)

            # Draw Custom Shape

            offsetMat = Matrix.Translation(p1Scaled)
            rotMat = Matrix.Identity(3).copy()
            rotEuler = Euler(annotation.annotationRotation, 'XYZ')
            rotMat.rotate(rotEuler)
            rotMat = rotMat.to_4x4()
            customScale = Matrix.Scale(annotation.custom_scale, 4)

            if annotation.custom_shape_location == 'T':
                offsetMat = Matrix.Translation(
                    p1Scaled + annotation.annotationOffset)

            extMat = noScaleMat @ offsetMat @ rotMat @ customScale

            leaderDist = annotationProps.leader_length
            mult = 1
            if annotationProps.align_to_camera:
                # Only use the z rot of the annotation rotation
                annoMat = Matrix.Identity(3).copy()
                annoEuler = Euler((0, 0, 0), 'XYZ')
                annoMat.rotate(annoEuler)
                annoMat = rotMat.to_4x4()

                # use Camera rot for the rest
                camera = context.scene.camera
                cameraMat = camera.matrix_world
                cameraRot = cameraMat.decompose()[1]
                cameraRotMat = Matrix.Identity(3)
                cameraRotMat.rotate(cameraRot)
                cameraRotMat = cameraRotMat.to_4x4()

                fullRotMat = cameraRotMat
                extMat = locMatrix @ fullRotMat @ customScale

                cameraX = cameraRotMat @ Vector((1, 0, 0))
                leader1 = p1 - p2
                proj = leader1.dot(cameraX)
                if proj > 0:
                    mult = -1

            else:
                fullRotMat = rotMatrix @ rotMat

            p3dir = fullRotMat @ Vector((1, 0, 0))
            p3dir.normalize()

            p3 = p2 + p3dir * (leaderDist*get_scale()*0.5) * mult

            if annotation.customShape is not None:
                col = annotation.customShape
                objs = col.objects
                try:
                    if col.objects[myobj.name] is not None:
                        print(
                            "Annotations Cannot be a part of its custom shape collection")
                        annotation.customShape = None
                        return
                except:
                    pass

                draw3d_loop(context, objs, svg=svg, extMat=extMat,
                            multMat=annotationProps.custom_local_transforms,custom_call=True)


            fieldIdx = 0
            if 'textFields' not in annotation:
                annotation.textFields.add()

            # Some Backwards Compatibility for annotations
            if annotation.textFields[0].text == "" and annotation.name == "":
                annotation.textFields[0].text = annotation.text
                annotation.name = annotation.text

            fields = []
            notesFlag = False
            for textField in annotation.textFields:
                fields.append(textField)
                if textField.autoFillText and textField.textSource == 'NOTES':
                    notesFlag = True

            if notesFlag:
                view = get_view()
                for textField in view.textFields:
                    fields.append(textField)

            for textField in fields:
                if instance is None:
                    set_text(textField, myobj, style = annotationProps, item = annotation)
                else:
                    set_text(textField,instance.parent, style = annotationProps, item = annotation)
                origin = p3
                xDir = fullRotMat @ Vector((1 * mult, 0, 0))
                yDir = fullRotMat @ Vector((0, 1, 0))

                # draw_lines(1,(0,1,0,1),[(0,0,0),xDir,(0,0,0),yDir])

                textcard = generate_text_card(
                    context, textField, annotationProps, basePoint=origin, xDir=xDir, yDir=yDir, cardIdx=fieldIdx)
                textField['textcard'] = textcard
                fieldIdx += 1
            # Set Gizmo Properties
            annotation.gizLoc = p2

            # Draw
            if p1 is not None and p2 is not None:

                coords = []

                # Move end of line Back if arrow endcap
                if endcap == 'T':
                    axis = Vector(p1) - Vector(p2)
                    lineEnd = Vector(p1) - axis * 0.005 * endcapSize
                else:
                    lineEnd = p1

                coords.append(lineEnd)
                coords.append(p2)
                coords.append(p2)
                coords.append(p3)

                textcard = fields[0]['textcard']

                if not annotationProps.draw_leader:
                    coords = []

                draw_lines(lineWeight, rgb, coords,
                        twoPass=True, pointPass=True)

            # Draw Line Endcaps
            dotcoord = None
            if endcap == 'D':
                pointcoords = [p1]
                size = endcapSize * get_scale() / 10
                dotcoord = [p1,size]
                draw_points(size, rgb, pointcoords, depthpass=True)


            filledCoords = []
            if endcap == 'T':
                axis = Vector(p1) - Vector(p2)
                line = interpolate3d(Vector((0, 0, 0)), axis, -0.1)
                line = Vector(line) * endcapSize * get_scale() / 100
                perp = line.orthogonal()
                rotangle = annotationProps.endcapArrowAngle - radians(5)
                line.rotate(Quaternion(perp, rotangle))

                for idx in range(12):
                    rotangle = radians(360 / 12)
                    filledCoords.append(line.copy() + Vector(p1))
                    filledCoords.append(Vector((0, 0, 0)) + Vector(p1))
                    line.rotate(Quaternion(axis, rotangle))
                    filledCoords.append(line.copy() + Vector(p1))

                draw_filled_coords(filledCoords, rgb, polySmooth=False)

            if sceneProps.show_dim_text:
                for textField in fields:
                    textcard = textField['textcard']
                    draw_text_3D(context, textField,
                                annotationProps, myobj, textcard)

            if sceneProps.is_vector_draw:
                svg_anno = svg.add(svg.g(id=annotation.name))
                svg_shaders.svg_line_shader(
                    annotation, annotationProps, coords, lineWeight, rgb, svg, parent=svg_anno)
                if annotation.customShape is not None:
                    svg_shaders.svg_line_shader(
                        annotation, annotationProps, customCoords, lineWeight, rgb, svg, parent=svg_anno)
                    svg_shaders.svg_fill_shader(
                        annotation, customFilledCoords, rgb, svg, parent=svg_anno)
                if dotcoord:
                    svg_shaders.svg_circle_shader(annotation,dotcoord[0],dotcoord[1],rgb,svg,parent=svg_anno)
                svg_shaders.svg_fill_shader(
                    annotation, filledCoords, rgb, svg, parent=svg_anno)
                for textField in fields:
                    textcard = textField['textcard']
                    svg_shaders.svg_text_shader(
                        annotation, annotationProps, textField.text, origin, textcard, rgb, svg, parent=svg_anno)

def set_text(textField, obj, style=None, item=None):
    

    if textField.autoFillText:
        # DATE
        if textField.textSource == 'DATE':
            textField.text = datetime.now().strftime('%y/%m/%d')

        # VIEW
        elif textField.textSource == 'VIEW':
            view = get_view()
            if view is not None:
                textField.text = view.name

        # NOTES, (actually we set this in the draw annotation code since it needs to spawn new texfields)
        elif textField.textSource == 'NOTES':
            textField.text = ''

        elif textField.textSource == 'SCALE':
            view = get_view()
            scaleStr = "{}:{}".format(view.paper_scale, view.model_scale)
            textField.text = scaleStr

        elif textField.textSource == 'VIEWNUM':
            view = get_view()
            textField.text = view.view_num
            
        
        elif textField.textSource == 'ELEVATION':
            if item == None: 
                textField.text = ""
            elif "p1anchorCoord" in item:
                textField.text = format_distance(item['p1anchorCoord'][2])

                
        elif textField.textSource == 'C_LENGTH':
            if obj.type == 'CURVE':
                if len(obj.data.splines) > 1:
                    text = "USE ON SINGLE SPLINE CURVE"
                elif obj.scale[0] != 1.0 or obj.scale[1] != 1.0 or obj.scale[1] != 1.0:
                    text = "APPLY SCALE"
                else:
                    length = obj.data.splines[0].calc_length()
                    text = format_distance(length)
                textField.text = text
            else:
                textField.text = "Not a Curve"

        # CUSTOM PROP
        elif textField.textSource == 'RNAPROP':
            if textField.rnaProp != '':
                try:
                    # TODO: `eval` is evil
                    data = eval(
                        'bpy.data.objects[\'' + obj.name + '\']' + textField.rnaProp)
                    text = str(data)
                    if "location" in textField.rnaProp:
                        text = format_distance(data)

                    textField.text = text
                except:
                    textField.text = 'Bad Data Path'


    if style != None and style.all_caps and (style.text_updated or bpy.context.scene.MeasureItArchProps.is_render_draw):
        textField.text = textField.text.upper()


# This is a one off for a project where I need to preview the
# "create dual mesh" Operator from Alessandro Zomparelli's tissue addon.
# Keeping it here untill I can create a pull request for tissue to discuss adding it in there.
def preview_dual(context):
    objs = context.selected_objects
    for myobj in objs:
        if myobj.type == 'MESH':
            mat = myobj.matrix_world
            mesh = myobj.data
            bm = bmesh.new()
            if myobj.mode == 'OBJECT':
                bm.from_object(myobj, bpy.context.view_layer.depsgraph)
            else:
                bm = bmesh.from_edit_mesh(mesh)

            bm.edges.ensure_lookup_table()
            bm.faces.ensure_lookup_table()
            edges = bm.edges

            coords = []
            with OpenGL_Settings(None):
                for edge in edges:
                    faces = edge.link_faces
                    for face in faces:
                        center = face.calc_center_median()
                        coords.append(mat @ center)

                draw_lines(3, (0, 0, 0, 0.7), coords, twoPass=True, offset=-0.0005)

def draw_text_3D(context, textobj, textprops, myobj, card):
    # get props

    sceneProps = context.scene.MeasureItArchProps

    if sceneProps.is_vector_draw:
        return

    card[0] = Vector(card[0])
    card[1] = Vector(card[1])
    card[2] = Vector(card[2])
    card[3] = Vector(card[3])
    uvVal = 1.0
    normalizedDeviceUVs = [(-uvVal, -uvVal), (-uvVal, uvVal),
                           (uvVal, uvVal), (uvVal, -uvVal)]

    # i,j,k Basis Vectors
    i = Vector((1, 0, 0))
    j = Vector((0, 1, 0))
    k = Vector((0, 0, 1))

    # Get View rotation
    debug_camera = False
    if sceneProps.is_render_draw or debug_camera:
        viewRot = context.scene.camera.rotation_euler.to_quaternion()
    else:
        viewRot = context.area.spaces[0].region_3d.view_rotation

    # Define Flip Matrix's
    flipMatrixX = Matrix([
        [-1, 0],
        [0, 1]
    ])

    flipMatrixY = Matrix([
        [1, 0],
        [0, -1]
    ])

    # Check Text Cards Direction Relative to view Vector
    # Card Indices:
    #
    #     1----------------2
    #     |                |
    #     |                |
    #     0----------------3

    cardDirX = (card[3] - card[0]).normalized()
    cardDirY = (card[1] - card[0]).normalized()
    cardDirZ = cardDirX.cross(cardDirY)

    viewAxisX = i.copy()
    viewAxisY = j.copy()
    viewAxisZ = k.copy()

    viewAxisX.rotate(viewRot)
    viewAxisY.rotate(viewRot)
    viewAxisZ.rotate(viewRot)

    # Skew Rotation slightly to avoid errors that occur
    # when the view Axis are perfectly orthogonal to the
    # card axis
    rot = Quaternion(viewAxisZ, radians(0.01))
    viewAxisX.rotate(rot)
    viewAxisY.rotate(rot)

    if cardDirZ.dot(viewAxisZ) > 0:
        viewDif = viewAxisZ.rotation_difference(cardDirZ)
    else:
        viewAxisZ.negate()
        viewDif = viewAxisZ.rotation_difference(cardDirZ)

    viewAxisX.rotate(viewDif)
    viewAxisY.rotate(viewDif)

    if cardDirX.dot(viewAxisX) < 0:
        flippedUVs = []
        for uv in normalizedDeviceUVs:
            uv = flipMatrixX @ Vector(uv)
            flippedUVs.append(uv)
        normalizedDeviceUVs = flippedUVs

    if cardDirY.dot(viewAxisY) < 0:
        flippedUVs = []
        for uv in normalizedDeviceUVs:
            uv = flipMatrixY @ Vector(uv)
            flippedUVs.append(uv)
        normalizedDeviceUVs = flippedUVs

    # Draw View Axis in Red and Card Axis in Green for debug
    autoflipdebug = sceneProps.debug_flip_text
    if autoflipdebug:
        viewport = [context.area.width, context.area.height]
        lineShader.bind()
        lineShader.uniform_float("Viewport", viewport)
        lineShader.uniform_float("thickness", 4)
        lineShader.uniform_float("finalColor", (1, 0, 0, 1))
        lineShader.uniform_float("offset", 0)

        zero = Vector((0, 0, 0))
        coords = [zero, viewAxisX / 2, zero, viewAxisY]
        batch = batch_for_shader(lineShader, 'LINES', {"pos": coords})
        batch.program_set(lineShader)
        batch.draw()

        lineShader.uniform_float("finalColor", (0, 1, 0, 1))
        coords = [zero, cardDirX / 2, zero, cardDirY]
        batch = batch_for_shader(lineShader, 'LINES', {"pos": coords})
        batch.program_set(lineShader)
        batch.draw()

        print("X dot: " + str(cardDirX.dot(viewAxisX)))
        print("Y dot: " + str(cardDirY.dot(viewAxisY)))

    uvs = []
    for normUV in normalizedDeviceUVs:
        uv = (Vector(normUV) + Vector((1, 1))) * 0.5
        uvs.append(uv)

    # Gets Texture from Object
    width = textobj.textWidth
    height = textobj.textHeight
    dim = width * height * 4

    # Draw Text card for debug
    if sceneProps.show_text_cards:
        coords = [card[0], card[1], card[1], card[2],
                  card[2], card[3], card[3], card[0]]
        draw_lines(1.0, (0.0, 1.0, 0.0, 1.0), coords)

    if 'texture' in textobj and textobj.text != "":
        # np.asarray takes advantage of the buffer protocol and solves the bottleneck here!!!
        texArray = bgl.Buffer(bgl.GL_INT, [1])
        bgl.glGenTextures(1, texArray)

        bgl.glActiveTexture(bgl.GL_TEXTURE0)
        bgl.glBindTexture(bgl.GL_TEXTURE_2D, texArray[0])

        bgl.glTexParameteri(bgl.GL_TEXTURE_2D,
                            bgl.GL_TEXTURE_WRAP_S, bgl.GL_CLAMP_TO_BORDER)
        bgl.glTexParameteri(bgl.GL_TEXTURE_2D,
                            bgl.GL_TEXTURE_WRAP_T, bgl.GL_CLAMP_TO_BORDER)
        bgl.glTexParameteri(bgl.GL_TEXTURE_2D,
                            bgl.GL_TEXTURE_MIN_FILTER, bgl.GL_LINEAR)
        bgl.glTexParameteri(bgl.GL_TEXTURE_2D,
                            bgl.GL_TEXTURE_MAG_FILTER, bgl.GL_LINEAR)
        try:
            tex = bgl.Buffer(bgl.GL_BYTE, dim, np.asarray(
                textobj['texture'], dtype=np.uint8))
            bgl.glTexImage2D(bgl.GL_TEXTURE_2D, 0, bgl.GL_RGBA, width,
                            height, 0, bgl.GL_RGBA, bgl.GL_UNSIGNED_BYTE, tex)
        except AttributeError:
            print("ATTRIBUTE ERROR DRAWING TEXT ON {}".format(myobj.name))
            return

        textobj.texture_updated = False

        # Draw Shader
        textShader.bind()
        textShader.uniform_float("image", 0)

        # Batch Geometry
        batch = batch_for_shader(
            textShader, 'TRI_FAN',
            {
                "pos": card,
                "uv": uvs,
            },
        )

        batch.draw(textShader)
        bgl.glDeleteTextures(1, texArray)
    gpu.shader.unbind()


def generate_end_caps(context, item, capType, capSize, pos, userOffsetVector, midpoint, posflag, flipCaps):
    capCoords = []
    filledCoords = []

    scale = get_scale()

    size = capSize * scale / 1574.804

    distVector = Vector(pos - Vector(midpoint)).normalized()
    norm = distVector.cross(userOffsetVector).normalized()
    line = distVector * size
    arrowAngle = item.endcapArrowAngle

    if flipCaps:
        arrowAngle += radians(180)

    if capType == 99:
        pass

    # Line and Triangle Geometry
    elif capType == 'L' or capType == 'T':
        rotangle = arrowAngle
        line.rotate(Quaternion(norm, rotangle))
        p1 = (pos - line)
        p2 = (pos)
        line.rotate(Quaternion(norm, -(rotangle * 2)))
        p3 = (pos - line)

        if capType == 'T':
            filledCoords.append(p1)
            filledCoords.append(p2)
            filledCoords.append(p3)

        if capType == 'L':
            capCoords.append(p1)
            capCoords.append(p2)
            capCoords.append(p3)
            capCoords.append(p2)

    # Dashed Endcap Geometry
    elif capType == 'D':
        rotangle = radians(-90)
        line = userOffsetVector.copy()
        line *= 0.0070
        line.rotate(Quaternion(norm, rotangle))
        p1 = (pos - line)
        p2 = (pos + line)

        # Define Overextension
        capCoords.append(pos)
        capCoords.append(line * capSize + pos)

        # Define Square
        x = distVector.normalized() * capSize
        y = userOffsetVector.normalized() * capSize
        a = 0.0035
        b = 0.0045

        s1 = (a * x) + (b * y)
        s2 = (b * x) + (a * y)
        s3 = (-a * x) + (-b * y)
        s4 = (-b * x) + (-a * y)

        square = (s1, s2, s3, s4)

        for s in square:
            if posflag < 1:
                s.rotate(Quaternion(norm, rotangle))
            s += pos

        filledCoords.append(square[0])
        filledCoords.append(square[1])
        filledCoords.append(square[2])
        filledCoords.append(square[0])
        filledCoords.append(square[2])
        filledCoords.append(square[3])

    return capCoords, filledCoords


def generate_text_card(
        context, textobj, textProps, rotation=Vector((0, 0, 0)), basePoint=Vector((0, 0, 0)), xDir=Vector((1, 0, 0)),
        yDir=Vector((0, 1, 0)), cardIdx=0):

    """
    Returns a list of 4 Vectors
    """

    width = textobj.textWidth
    height = textobj.textHeight

    scale = get_scale()

    # Define annotation Card Geometry
    resolution = get_resolution()

    # Get font size in pt more stupid fudge factors :(
    size = (textProps.fontSize / 803) * scale

    sx = (width / resolution) * size
    sy = (height / resolution) * size

    cardX = xDir.normalized() * sx
    cardY = yDir.normalized() * sy

    square = [
        basePoint - (cardX / 2),
        basePoint - (cardX / 2) + cardY,
        basePoint + (cardX / 2) + cardY,
        basePoint + (cardX / 2),
    ]

    # pick approprate card based on alignment
    if textProps.textAlignment == 'R':
        aOff = 0.5 * cardX
    elif textProps.textAlignment == 'L':
        aOff = -0.5 * cardX
    else:
        aOff = Vector((0.0, 0.0, 0.0))

    if textProps.textPosition == 'M':
        pOff = 0.5 * cardY
    elif textProps.textPosition == 'B':
        pOff = 1.0 * cardY
    else:
        pOff = Vector((0.0, 0.0, 0.0))

    cardOffset = cardIdx * cardY

    # Define transformation matrices
    rotMat = Matrix.Identity(3)
    rotEuler = Euler(rotation, 'XYZ')
    rotMat.rotate(rotEuler)
    rotMat = rotMat.to_4x4()

    coords = []
    for coord in square:
        coord = Vector(coord) - aOff - pOff - cardOffset
        coord = (rotMat @ (coord - basePoint)) + basePoint
        coords.append(coord)

    return coords


def sortPoints(p1, p2):
    tempDirVec = Vector(p1) - Vector(p2)
    domAxis = get_dom_axis(tempDirVec)

    # check dom axis alignment for text
    # if domAxis==0:
    #    if p2[domAxis] > p1[domAxis]:
    #        switchTemp = p1
    #        p1 = p2
    #        p2 = switchTemp
    # else:
    if p2[domAxis] < p1[domAxis]:
        switchTemp = p1
        p1 = p2
        p2 = switchTemp

    return p1, p2


def get_dom_axis(vector):
    domAxis = 0
    if abs(vector[0]) > abs(vector[1]) and abs(vector[0]) > abs(vector[2]):
        domAxis = 0
    if abs(vector[1]) > abs(vector[0]) and abs(vector[1]) > abs(vector[2]):
        domAxis = 1
    if abs(vector[2]) > abs(vector[0]) and abs(vector[2]) > abs(vector[1]):
        domAxis = 2

    return domAxis


def get_point(v1, mat):
    """
    Get point rotated and relative to parent

    :param v1: point
    :type v1: Vector
    :param mat: matrix to apply
    :type mat: Matrix
    :returns: Vector
    """
    assert isinstance(v1, Vector)

    vt = Vector((v1[0], v1[1], v1[2], 1))
    vt2 = mat @ vt
    return Vector((vt2[0], vt2[1], vt2[2]))


def get_location(mainobject):
    """
    Get location in world space
    """
    # Using World Matrix
    m4 = mainobject.matrix_world
    return [m4[0][3], m4[1][3], m4[2][3]]


def get_arc_data(pointa, pointb, pointc, pointd):
    v1 = Vector((
        pointa[0] - pointb[0],
        pointa[1] - pointb[1],
        pointa[2] - pointb[2]))
    v2 = Vector((
        pointc[0] - pointb[0],
        pointc[1] - pointb[1],
        pointc[2] - pointb[2]))
    v3 = Vector((
        pointd[0] - pointb[0],
        pointd[1] - pointb[1],
        pointd[2] - pointb[2]))

    angle = v1.angle(v2) + v2.angle(v3)

    rclength = pi * 2 * v2.length * (angle / (pi * 2))

    return angle, rclength


def get_mesh_vertices(myobj):
    """ Get vertex data """
    sceneProps = bpy.context.scene.MeasureItArchProps
    try:
        obverts = []
        verts = []
        if myobj.type == 'MESH':
            if myobj.mode == 'EDIT':
                bm = bmesh.from_edit_mesh(myobj.data)
                verts = bm.verts
            else:
                eval_res = sceneProps.eval_mods
                if eval_res or check_mods(myobj):
                    deps = bpy.context.view_layer.depsgraph
                    obj_eval = myobj.evaluated_get(deps)
                    mesh = obj_eval.to_mesh(
                        preserve_all_data_layers=True, depsgraph=deps)
                    verts = mesh.vertices
                else:
                    verts = myobj.data.vertices

            # We're going through every Vertex in the object here
            # probably excessive, should figure out a better way to
            # link dims to verts...

            obverts = [vert.co for vert in verts]

            return obverts
        else:
            return None
    except AttributeError:
        return None


def get_line_vertex(idx, verts):
    """
    A streamlined version of get mesh vertex for line drawing
    """
    try:
        vert = verts[idx].co
    except:
        vert = Vector((0, 0, 0))
    return vert


def archipack_datablock(o):
    """
    Return archipack datablock from object
    """
    try:
        return o.data.archipack_dimension_auto[0]
    except:
        return None


def get_archipack_loc(context, myobj, idx):
    d = archipack_datablock(myobj)
    if d is not None:
        return d.location(context, myobj, idx)
    return None


def get_mesh_vertex(myobj, idx, evalMods, spline_idx=-1):
    context = bpy.context
    coord = get_archipack_loc(context, myobj, idx)
    if coord is not None:
        return coord

    sceneProps = bpy.context.scene.MeasureItArchProps
    verts = []
    coord = Vector((0, 0, 0))
    bm = bmesh.new()

    if myobj.type == 'MESH':
        # Get Vertices
        verts = myobj.data.vertices
        if myobj.mode == 'EDIT':  # From Edit Mesh
            bm = bmesh.from_edit_mesh(myobj.data)
            verts = bm.verts
        else:
            eval_res = sceneProps.eval_mods
            if (eval_res or evalMods) and check_mods(myobj):  # From Evaluated Deps Graph
                bm.from_object(
                    myobj, bpy.context.view_layer.depsgraph)
                bm.verts.ensure_lookup_table()
                verts = bm.verts
        # Get Co-ordinate for Index in Vertices
        if idx < len(verts):
            coord = verts[idx].co
        else:
            if idx != 9999999:
                raise IndexError
            coord = Vector((0,0,0))

    # free Bmesh and return
    if myobj.type == 'CURVE':
        coord = myobj.data.splines[spline_idx].bezier_points[idx].co
        
    return coord


def check_mods(myobj):
    goodMods = [
        'DATA_TRANSFER', 'NORMAL_EDIT', 'WEIGHTED_NORMAL', 'UV_PROJECT',
        'UV_WARP', 'ARRAY', 'EDGE_SPLIT', 'MASK', 'MIRROR', 'MULTIRES', 'SCREW',
        'SOLIDIFY', 'SUBSURF', 'TRIANGULATE', 'ARMATURE', 'CAST', 'CURVE',
        'DISPLACE', 'HOOK', 'LAPLACIANDEFORM', 'LATTICE', 'MESH_DEFORM',
        'SHRINKWRAP', 'SIMPLE_DEFORM', 'SMOOTH', 'CORRECTIVE_SMOOTH',
        'LAPLACIANSMOOTH', 'SURFACE_DEFORM', 'WARP', 'WAVE', 'CLOTH',
        'COLLISION', 'DYNAMIC_PAINT', 'PARTICLE_INSTANCE', 'PARTICLE_SYSTEM',
        'SMOKE', 'SOFT_BODY', 'SURFACE', 'SOLIDIFY'
    ]
    if myobj.modifiers is None:
        return False
    for mod in myobj.modifiers:
        if mod.type not in goodMods:
            return False
    return True


def check_vis(item, props):
    context = bpy.context
    inView = False
    if (props.visibleInView == "" or
            props.visibleInView == context.window.view_layer.name):
        inView = True

    if item.visible and props.visible and inView:
        return True
    else:
        return False


def rgb_gamma_correct(rawRGB):
    return Vector((
        pow(rawRGB[0], (1 / 2.2)),
        pow(rawRGB[1], (1 / 2.2)),
        pow(rawRGB[2], (1 / 2.2)),
        rawRGB[3]))


def draw_points(lineWeight, rgb, coords, offset=-0.001, depthpass=False):
    viewport = get_viewport()

    pointShader.bind()
    pointShader.uniform_float("thickness", lineWeight)
    pointShader.uniform_float("Viewport", viewport)
    pointShader.uniform_float("finalColor", (rgb[0], rgb[1], rgb[2], rgb[3]))
    pointShader.uniform_float("offset", offset)
    pointShader.uniform_float("depthPass", False)
    batch = batch_for_shader(pointShader, 'POINTS', {"pos": coords})
    batch.program_set(pointShader)
    batch.draw()
    gpu.shader.unbind()


def draw_filled_coords(filledCoords, rgb, offset=-0.001, polySmooth=True):
    context = bpy.context
    scene = context.scene
    sceneProps = scene.MeasureItArchProps

    bgl.glEnable(bgl.GL_POLYGON_SMOOTH)
    if not polySmooth:
        bgl.glDisable(bgl.GL_POLYGON_SMOOTH)

    if rgb[3] != 1:
        bgl.glDepthMask(False)

    if sceneProps.is_render_draw:
        bgl.glBlendEquation(bgl.GL_MAX)

    triShader.bind()
    triShader.uniform_float("finalColor", (rgb[0], rgb[1], rgb[2], rgb[3]))
    triShader.uniform_float("offset", offset)

    batch = batch_for_shader(triShader, 'TRIS', {"pos": filledCoords})
    batch.program_set(triShader)
    batch.draw()
    gpu.shader.unbind()

    bgl.glDisable(bgl.GL_POLYGON_SMOOTH)
    bgl.glBlendEquation(bgl.GL_FUNC_ADD)


def draw_lines(lineWeight, rgb, coords, offset=-0.001, twoPass=False,
               pointPass=False, pointCoords=None):
    context = bpy.context
    scene = context.scene
    sceneProps = scene.MeasureItArchProps
    viewport = get_viewport()

    lineShader.bind()
    lineShader.uniform_float("Viewport", viewport)
    lineShader.uniform_float("thickness", lineWeight)
    lineShader.uniform_float("finalColor", (rgb[0], rgb[1], rgb[2], rgb[3]))
    lineShader.uniform_float("offset", offset)
    gpu.shader.unbind()

    # batch & Draw Shader
    batch3d = batch_for_shader(lineShader, 'LINES', {"pos": coords})

    if rgb[3] == 1 and twoPass:

        bgl.glDepthMask(True)
        lineShader.uniform_float("depthPass", True)
        batch3d.program_set(lineShader)
        batch3d.draw()

    if sceneProps.is_render_draw:
        bgl.glBlendEquation(bgl.GL_MAX)

    bgl.glDepthMask(False)
    lineShader.uniform_float("depthPass", False)
    batch3d.program_set(lineShader)
    batch3d.draw()
    gpu.shader.unbind()

    if pointPass:
        if pointCoords is None:
            pointCoords = coords
        draw_points(lineWeight, rgb, pointCoords, offset)

    bgl.glBlendEquation(bgl.GL_FUNC_ADD)


def cap_extension(dirVec, capSize, capAngle):
    scale = get_scale()
    return dirVec.normalized() / 1000 * capSize * sin(capAngle) * scale

def draw_dim_leaders(myobj, dim, dimProps, points, rotationMatrix, normal):
    pass

def dim_line_extension(capSize):
    scale = get_scale()
    return (capSize / 750) * scale


def dim_text_placement(dim, dimProps, origin, dist, distVec, offsetDistance, capSize=0, cardIdx = 0, textField=None):
    # Set Text Alignment
    context = bpy.context
    sceneProps = context.scene.MeasureItArchProps
    flipCaps = False
    dimProps.textPosition = 'T'
    dimLineExtension = 0  # add some extension to the line if the dimension is ext
    normDistVector = distVec.normalized()
    dim.fontSize = dimProps.fontSize

    if dim.textAlignment == 'L':
        dim.textPosition = 'M'
        flipCaps = True
        dimLineExtension = dim_line_extension(capSize)
        origin += Vector((dist / 2 + dimLineExtension * 1.2) * normDistVector)

    elif dim.textAlignment == 'R':
        flipCaps = True
        dim.textPosition = 'M'
        dimLineExtension = dim_line_extension(capSize)
        origin -= Vector((dist / 2 + dimLineExtension * 1.2) * normDistVector)

    square = generate_text_card(
        context, textField, dim, basePoint=origin, xDir=normDistVector, yDir=offsetDistance,cardIdx=cardIdx)

    cardX = square[3] - square[0]
    cardY = square[1] - square[0]

    # Flip if smaller than distance
    if (cardX.length) > dist and sceneProps.use_text_autoplacement:
        if dim.textAlignment == 'C':
            flipCaps = True
            dimLineExtension = dim_line_extension(capSize)
            origin += distVec * -0.5 - (dimLineExtension * normDistVector) - cardX / 2 - cardY / 2
            square = generate_text_card(
                context, textField, dim, basePoint=origin, xDir=normDistVector, yDir=offsetDistance)
    textField['textcard'] = square
    return (flipCaps, dimLineExtension, origin)


def get_viewport():
    context = bpy.context
    sceneProps = context.scene.MeasureItArchProps

    if sceneProps.is_render_draw:
        return [
            context.scene.render.resolution_x,
            context.scene.render.resolution_y,
        ]
    else:
        return [
            context.area.width,
            context.area.height,
        ]


def get_scale():
    scene = bpy.context.scene
    sceneProps = scene.MeasureItArchProps

    view = get_view()
    scale = sceneProps.default_scale

    if view is None or view.camera is None:
        return scale

    if view.camera.data.type == 'ORTHO' and view.res_type == 'res_type_paper':
        scale = view.model_scale / view.paper_scale

    return scale


def get_resolution():
    scene = bpy.context.scene
    sceneProps = scene.MeasureItArchProps
    view = get_view()

    if (view is not None and
        view.camera is not None and
            view.res_type == 'res_type_paper'):
        return view.res

    return sceneProps.default_resolution


def z_order_objs(obj_list, extMat, multMat):
    ordered_obj_list = []
    to_sort = []

    for obj in obj_list:
        if obj is Inst_Sort: obj = obj.object
        loc = obj.matrix_world.to_translation()
        if extMat is not None:
            if multMat:
                loc = extMat @ loc
            else:
                loc = extMat.to_translation()
       
        obj_dist = get_camera_z_dist(loc)

        # If the obj is behind the camera, and we're culling objs Ignore it
        if obj_dist < 0 and bpy.context.scene.MeasureItArchProps.cull_objs:
            continue

        to_sort.append(Dist_Sort(obj, obj_dist))

    to_sort.sort(reverse=True)
    ordered_obj_list = [item.item for item in to_sort]
    return ordered_obj_list


def z_order_faces(face_list, obj):
    ordered_face_list = []
    to_sort = []

    for face in face_list:
        face_dist = get_camera_z_dist(obj.matrix_world @ face.calc_center_median())

        # If the face is behind the camera, and we're culling faces Ignore it
        if face_dist < 0 and bpy.context.scene.MeasureItArchProps.cull_faces:
            continue

        to_sort.append(Dist_Sort(face, face_dist))

    to_sort.sort()
    ordered_face_list = [item.item for item in to_sort]

    return ordered_face_list


class Dist_Sort(object):
    item = None
    dist = 0

    def __init__(self, item, dist):
        self.item = item
        self.dist = dist

    def __lt__(self, other):
        return self.dist < other.dist
    def __gt__(self,other):
        return self.dist > other.dist
    def __eq__(self,other):
        return self.dist == other.dist

class Inst_Sort(object):
    object = None
    matrix_world = None
    is_instance = False
    parent = None

    def __init__(self, obj_int):
        self.object = obj_int.object
        self.matrix_world = obj_int.matrix_world.copy()
        self.is_instance = obj_int.is_instance
        self.parent = obj_int.parent

def check_obj_vis(myobj,custom_call):
    scene = bpy.context.scene
    sceneProps = scene.MeasureItArchProps

    if not sceneProps.is_render_draw:
        return (myobj.visible_get() or custom_call) and not myobj.hide_get()
    else:
        return custom_call or not myobj.hide_render

def draw3d_loop(context, objlist, svg=None, extMat=None, multMat=False,custom_call=False):
    """
    Generate all OpenGL calls
    """
    scene = context.scene
    sceneProps = scene.MeasureItArchProps

    
    totalobjs = len(objlist)

    if sceneProps.vector_z_order and sceneProps.is_vector_draw:
        objlist = z_order_objs(objlist, extMat, multMat)
        print(objlist)
    
    if sceneProps.is_render_draw:
        startTime = time.time()

    if sceneProps.is_render_draw:
        startTime = time.time()

    # Draw Instanced Objects

    deps = bpy.context.view_layer.depsgraph
    
    objlist = [Inst_Sort(obj_int) for obj_int in deps.object_instances]
    num_instances = len(objlist) 
    if sceneProps.vector_z_order and sceneProps.is_vector_draw:
        objlist = z_order_objs(objlist, extMat, multMat)

    for idx,obj_int in enumerate(objlist, start=1):
        if sceneProps.is_render_draw:
            print("Rendering Object: " + str(idx) + " of: " +
<<<<<<< HEAD
            str(num_instances) + " Name: " + obj_int.object.name)
=======
                  str(totalobjs) + " Name: " + myobj.name)
            
>>>>>>> 17df45df

        myobj = obj_int.object
        mat = obj_int.matrix_world
        if True:#check_obj_vis(myobj,custom_call):
            if extMat is not None:
                if multMat:
                    mat = extMat @ mat
                else:
                    mat = extMat

            if sceneProps.is_vector_draw and (myobj.type == 'MESH' or myobj.type =="CURVE"):
                draw_material_hatches(context, myobj, mat, svg=svg)

            sheetGen = myobj.SheetGenerator
            for sheet_view in sheetGen.sheet_views:
                draw_sheet_views(context, myobj, sheetGen,
                                 sheet_view, mat, svg=svg)

            #DRAW LINES
            lineGen = myobj.LineGenerator
            if not sceneProps.hide_linework or sceneProps.is_render_draw:
                draw_line_group(context, myobj, lineGen, mat, svg=svg)

            #DRAW ANNOTATIONS
            annotationGen = myobj.AnnotationGenerator
            draw_annotation(context, myobj, annotationGen, mat, svg=svg, )

            #DRAW DIMENSIONS
            if sceneProps.instance_dims or not obj_int.is_instance:
                DimGen = myobj.DimensionGenerator
                for alignedDim in DimGen.alignedDimensions:
                    draw_alignedDimension(
                        context, myobj, DimGen, alignedDim, svg=svg, )

                for angleDim in DimGen.angleDimensions:
                    draw_angleDimension(
                        context, myobj, DimGen, angleDim, mat, svg=svg, )

                for axisDim in DimGen.axisDimensions:
                    draw_axisDimension(context, myobj, DimGen,
                                        axisDim, mat, svg=svg, )

                for boundsDim in DimGen.boundsDimensions:
                    draw_boundsDimension(
                        context, myobj, DimGen, boundsDim, mat, svg=svg, )

                for arcDim in DimGen.arcDimensions:
                    draw_arcDimension(context, myobj, DimGen,
                                        arcDim, mat, svg=svg, )

                for areaDim in DimGen.areaDimensions:
                    draw_areaDimension(context, myobj, DimGen,
<<<<<<< HEAD
                                        areaDim, mat, svg=svg, )

=======
                                       areaDim, mat, svg=svg, )


    # Draw Instanced Objects
    if not custom_call:
        deps = bpy.context.view_layer.depsgraph
        
        objlist = [Inst_Sort(obj_int) for obj_int in deps.object_instances]
        num_instances = len(objlist) 
        if sceneProps.vector_z_order and sceneProps.is_vector_draw:
            objlist = z_order_objs(objlist, extMat, multMat)

        for idx,obj_int in enumerate(objlist, start=1):
            if obj_int.is_instance:
                myobj = obj_int.object
                mat = obj_int.matrix_world

                if sceneProps.is_render_draw:
                    print("Rendering Instance Object: " + str(idx) + " of: " +
                        str(num_instances) + " Name: " + myobj.name)

                if sceneProps.is_vector_draw and (myobj.type == 'MESH' or myobj.type =="CURVE"):
                    draw_material_hatches(context, myobj, mat, svg=svg)                   

                if 'LineGenerator' in myobj:
                    lineGen = myobj.LineGenerator
                    draw_line_group(context, myobj, lineGen, mat, svg=svg)

                if 'AnnotationGenerator' in myobj and myobj.AnnotationGenerator.num_annotations != 0:
                    annotationGen = myobj.AnnotationGenerator
                    draw_annotation(
                        context, myobj, annotationGen, mat, svg=svg, instance=obj_int)

                if sceneProps.instance_dims:
                    if 'DimensionGenerator' in myobj and myobj.DimensionGenerator.measureit_arch_num != 0:
                        DimGen = myobj.DimensionGenerator
                        mat = obj_int.matrix_world
                        for alignedDim in DimGen.alignedDimensions:
                            draw_alignedDimension(
                                context, myobj, DimGen, alignedDim, mat=mat, svg=svg)
                        for angleDim in DimGen.angleDimensions:
                            draw_angleDimension(
                                context, myobj, DimGen, angleDim, mat, svg=svg)
                        for axisDim in DimGen.axisDimensions:
                            draw_axisDimension(
                                context, myobj, DimGen, axisDim, mat, svg=svg)
>>>>>>> 17df45df
    if sceneProps.is_render_draw:
        endTime = time.time()
        print("Time: " + str(endTime - startTime))

def setup_dim_text(myobj,dim,dimProps,dist,origin,distVector,offsetDistance):
    context =bpy.context
    sceneProps = context.scene.MeasureItArchProps
    if len(dim.textFields) == 0:
        dim.textFields.add()

    dimText = dim.textFields[0]

    # format text and update if necessary
    if not dim.use_custom_text:
        distanceText = format_distance(dist)
        if dimText.text != distanceText:
            dimText.text = distanceText
            dimText.text_updated = True

    idx = 0
    flipCaps = None
    dimLineExtension = None
    for textField in dim.textFields:
        set_text(textField, myobj)
        placementResults = dim_text_placement(
            dim, dimProps, origin, dist, distVector, offsetDistance, dimProps.endcapSize, cardIdx=idx, textField=textField)
        if idx == 0:
            flipCaps = placementResults[0]
            dimLineExtension = placementResults[1]
            origin = placementResults[2]
        if sceneProps.show_dim_text:
            draw_text_3D(context, textField, dimProps, myobj, textField['textcard'])
        idx += 1

    return (flipCaps,dimLineExtension,origin)<|MERGE_RESOLUTION|>--- conflicted
+++ resolved
@@ -3391,12 +3391,7 @@
     for idx,obj_int in enumerate(objlist, start=1):
         if sceneProps.is_render_draw:
             print("Rendering Object: " + str(idx) + " of: " +
-<<<<<<< HEAD
             str(num_instances) + " Name: " + obj_int.object.name)
-=======
-                  str(totalobjs) + " Name: " + myobj.name)
-            
->>>>>>> 17df45df
 
         myobj = obj_int.object
         mat = obj_int.matrix_world
@@ -3449,57 +3444,8 @@
 
                 for areaDim in DimGen.areaDimensions:
                     draw_areaDimension(context, myobj, DimGen,
-<<<<<<< HEAD
                                         areaDim, mat, svg=svg, )
 
-=======
-                                       areaDim, mat, svg=svg, )
-
-
-    # Draw Instanced Objects
-    if not custom_call:
-        deps = bpy.context.view_layer.depsgraph
-        
-        objlist = [Inst_Sort(obj_int) for obj_int in deps.object_instances]
-        num_instances = len(objlist) 
-        if sceneProps.vector_z_order and sceneProps.is_vector_draw:
-            objlist = z_order_objs(objlist, extMat, multMat)
-
-        for idx,obj_int in enumerate(objlist, start=1):
-            if obj_int.is_instance:
-                myobj = obj_int.object
-                mat = obj_int.matrix_world
-
-                if sceneProps.is_render_draw:
-                    print("Rendering Instance Object: " + str(idx) + " of: " +
-                        str(num_instances) + " Name: " + myobj.name)
-
-                if sceneProps.is_vector_draw and (myobj.type == 'MESH' or myobj.type =="CURVE"):
-                    draw_material_hatches(context, myobj, mat, svg=svg)                   
-
-                if 'LineGenerator' in myobj:
-                    lineGen = myobj.LineGenerator
-                    draw_line_group(context, myobj, lineGen, mat, svg=svg)
-
-                if 'AnnotationGenerator' in myobj and myobj.AnnotationGenerator.num_annotations != 0:
-                    annotationGen = myobj.AnnotationGenerator
-                    draw_annotation(
-                        context, myobj, annotationGen, mat, svg=svg, instance=obj_int)
-
-                if sceneProps.instance_dims:
-                    if 'DimensionGenerator' in myobj and myobj.DimensionGenerator.measureit_arch_num != 0:
-                        DimGen = myobj.DimensionGenerator
-                        mat = obj_int.matrix_world
-                        for alignedDim in DimGen.alignedDimensions:
-                            draw_alignedDimension(
-                                context, myobj, DimGen, alignedDim, mat=mat, svg=svg)
-                        for angleDim in DimGen.angleDimensions:
-                            draw_angleDimension(
-                                context, myobj, DimGen, angleDim, mat, svg=svg)
-                        for axisDim in DimGen.axisDimensions:
-                            draw_axisDimension(
-                                context, myobj, DimGen, axisDim, mat, svg=svg)
->>>>>>> 17df45df
     if sceneProps.is_render_draw:
         endTime = time.time()
         print("Time: " + str(endTime - startTime))
