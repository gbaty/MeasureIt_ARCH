--- conflicted
+++ resolved
@@ -267,122 +267,7 @@
             
             newDimensions = []
 
-<<<<<<< HEAD
-            # Edit Context
-            if bpy.context.mode == 'EDIT_MESH':
-                for mainobject in context.objects_in_mode:
-                    mylist = []
-                    selectionMode = bpy.context.scene.tool_settings.mesh_select_mode
-                    if selectionMode[1]:
-                        mylist = get_smart_selected(mainobject) # Operates on Bmesh Edges
-                    elif selectionMode[0]:
-                        mylist = get_selected_vertex(mainobject) 
-                        if len(mylist) < 2:
-                            self.report({'ERROR'},
-                                    "MeasureIt_ARCH: Vertices must be selected in order, (for general selection, switch to EDGE mode)")
-                    if len(mylist) >= 2:
-                        #Check Generators
-
-                        DimGen = mainobject.DimensionGenerator
-                        masterDimOffset = 0
-                        masterDimLeaderOffset = 0
-
-                        for x in range(0, len(mylist) - 1, 2):
-                            if exist_segment(DimGen, mylist[x], mylist[x + 1]) is False:
-                                newDimension = DimGen.alignedDimensions.add()
-                                newDimension.dimObjectA = mainobject
-                                newDimension.dimObjectB = mainobject
-                                newDimension.dimPointB = mylist[x]
-                                newDimension.dimPointA = mylist[x + 1]
-
-
-                                # Set Distance Dependant Properties
-                                idxA = mylist[x+1]
-                                idxB = mylist[x]
-
-                                bm = bmesh.new()
-                                bm = bmesh.from_edit_mesh(mainobject.data)
-                                verts = bm.verts
-                                verts.ensure_lookup_table()
-
-                                p1 = Vector(verts[idxA].co)
-                                p2 = Vector(verts[idxB].co)
-                                distVector = Vector(p1)-Vector(p2)
-                                dist = distVector.length
-
-                                if len(mylist)<2 or masterDimOffset == 0:    
-                                    masterDimEndCapSize = math.ceil(dist*3)
-
-                                    masterDimFontSize = math.ceil(dist*15)
-                                    
-                                    newDimension.dimOffset = dist/4
-                                    masterDimOffset = dist/4
-
-                                    newDimension.dimLeaderOffset = dist/30
-                                    masterDistance = dist/30
-
-                                else:
-                                    newDimension.dimOffset = masterDimOffset
-                                    newDimension.dimLeaderOffset = masterDimLeaderOffset
-
-                                newDimension.name = 'Dimension ' + str(len(DimGen.alignedDimensions))
-                                newDimensions.append(newDimension)
-
-                                newWrapper = DimGen.wrapper.add()
-                                newWrapper.itemType = 'alignedDimensions'
-
-
-                        # redraw
-                        recalc_dimWrapper_index(self,context)
-                        context.area.tag_redraw()
-                        
-            
-            # Object Context
-            elif bpy.context.mode == 'OBJECT':
-                mainobject = context.object
-                if len(context.selected_objects) != 2:
-                    self.report({'ERROR'},
-                            "MeasureIt_ARCH: Select two objects only, and optionally 1 vertex or 2 vertices "
-                            "(one of each object)")
-                    return {'FINISHED'}
-                
-                linkobject = None
-                for obj in context.selected_objects:
-                    if obj.name != mainobject.name:
-                        linkobject = obj
-
-                 # Verify destination vertex
-                mylinkvertex = get_selected_vertex(linkobject)
-                if len(mylinkvertex) != 1:
-                    if len(mylinkvertex) == 0:
-                        mylinkvertex.append(9999999)
-                    else:
-                        self.report({'ERROR'},
-                                    "MeasureIt_ARCH: The destination object has more than one vertex selected. "
-                                    "Select only 1")
-                        return {'FINISHED'}
-                # Verify origin vertex
-                myobjvertex = get_selected_vertex(mainobject)
-                if len(myobjvertex) != 1:
-                    if len(myobjvertex) == 0:
-                        myobjvertex.append(9999999)
-                    else:
-                        self.report({'ERROR'},
-                                    "MeasureIt_ARCH: The active object has more than one vertex selected. Select only 1")
-                        return {'FINISHED'}
-
-                # -------------------------------
-                # Add properties
-                # -------------------------------
-                flag = False
-
-                DimGen = mainobject.DimensionGenerator
-
-                # Create all array elements
-                newDimension = DimGen.alignedDimensions.add()
-=======
             pointList, warningStr = get_smart_selected()
->>>>>>> 8d11bbc1
 
             if warningStr != '':
                 self.report({'ERROR'},warningStr)
@@ -418,20 +303,12 @@
                 newDimension.name = 'Dimension ' + str(len(DimGen.alignedDimensions))
                 newDimensions.append(newDimension)
 
-<<<<<<< HEAD
                 newWrapper = DimGen.wrapper.add()
                 newWrapper.itemType = 'alignedDimensions'
                 recalc_dimWrapper_index(self,context)
                 newDimensions.append(newDimension)
                 context.area.tag_redraw()
-=======
-                newWrapper = DimGen.wrappedDimensions.add()
-                newWrapper.itemType = 'D-ALIGNED'
                 idx += 1
-
-            recalc_dimWrapper_index(self,context)
-            context.area.tag_redraw()
->>>>>>> 8d11bbc1
 
             # Set Common Values
             for newDimension in newDimensions:
@@ -568,121 +445,16 @@
             
             newDimensions = []
 
-<<<<<<< HEAD
-            # Edit Context
-            if bpy.context.mode == 'EDIT_MESH':
-                for mainobject in context.objects_in_mode:
-                    mylist = []
-                    selectionMode = bpy.context.scene.tool_settings.mesh_select_mode
-                    if selectionMode[1]:
-                        mylist = get_smart_selected(mainobject) # Operates on Bmesh Edges
-                    elif selectionMode[0]:
-                        mylist = get_selected_vertex(mainobject) 
-                    if len(mylist) >= 2:
-
-                        DimGen = mainobject.DimensionGenerator
-
-                        for x in range(0, len(mylist) - 1, 2):
-                            if exist_segment(DimGen, mylist[x], mylist[x + 1]) is False:
-
-                                newDimension = DimGen.axisDimensions.add()
-                                newDimension.dimObjectA = mainobject
-                                newDimension.dimObjectB = mainobject
-                                newDimension.dimPointB = mylist[x]
-                                newDimension.dimPointA = mylist[x + 1]
-                                newDimension.name = 'Axis ' + str(len(DimGen.axisDimensions))
-
-                                # Set Distance Dependant Properties
-                                idxA = mylist[x+1]
-                                idxB = mylist[x]
-                                
-                                bm = bmesh.new()
-                                bm = bmesh.from_edit_mesh(mainobject.data)
-                                verts = bm.verts
-                                verts.ensure_lookup_table()
-
-                                p1 = Vector(verts[idxA].co)
-                                p2 = Vector(verts[idxB].co)
-                                distVector = Vector(p1)-Vector(p2)
-                                dist = distVector.length
-
-                                newDimension.dimOffset = dist/4
-                                newDimension.dimLeaderOffset = dist/30
-                                newDimensions.append(newDimension)
-
-                                newWrapper = DimGen.wrapper.add()
-                                newWrapper.itemType = 'axisDimensions'
-
-
-                        # redraw
-                        recalc_dimWrapper_index(self,context)
-                        context.area.tag_redraw()
-                    else:
-                        self.report({'ERROR'},
-                                    "MeasureIt_ARCH: Select at least two vertices for creating measure segment.")
-            
-            # Object Context
-            elif bpy.context.mode == 'OBJECT':
-                mainobject = context.object
-                if len(context.selected_objects) != 2:
-                    self.report({'ERROR'},
-                            "MeasureIt_ARCH: Select two objects only, and optionally 1 vertex or 2 vertices "
-                            "(one of each object)")
-                    return {'FINISHED'}
-                
-                linkobject = None
-                for obj in context.selected_objects:
-                    if obj.name != mainobject.name:
-                        linkobject = obj
-
-                 # Verify destination vertex
-                mylinkvertex = get_selected_vertex(linkobject)
-                if len(mylinkvertex) != 1:
-                    if len(mylinkvertex) == 0:
-                        mylinkvertex.append(9999999)
-                    else:
-                        self.report({'ERROR'},
-                                    "MeasureIt_ARCH: The destination object has more than one vertex selected. "
-                                    "Select only 1")
-                        return {'FINISHED'}
-                # Verify origin vertex
-                myobjvertex = get_selected_vertex(mainobject)
-                if len(myobjvertex) != 1:
-                    if len(myobjvertex) == 0:
-                        myobjvertex.append(9999999)
-                    else:
-                        self.report({'ERROR'},
-                                    "MeasureIt_ARCH: The active object has more than one vertex selected. Select only 1")
-                        return {'FINISHED'}
-
-                # -------------------------------
-                # Add properties
-                # -------------------------------
-                flag = False
-
-                DimGen = mainobject.DimensionGenerator
-=======
             # get selected
             scene = context.scene
             sceneProps = scene.MeasureItArchProps
             
             newDimensions = []
->>>>>>> 8d11bbc1
 
             pointList, warningStr = get_smart_selected()
 
-<<<<<<< HEAD
-                newDimension.dimObjectA = mainobject
-                newDimension.dimPointA = myobjvertex[0]
-                newDimension.dimObjectB = linkobject
-                newDimension.dimPointB = mylinkvertex[0]
-                newDimension.name = 'Axis ' + str(len(DimGen.axisDimensions))
-                newDimensions.append(newDimension)
-                newWrapper = DimGen.wrapper.add()
-=======
             if warningStr != '':
                 self.report({'ERROR'},warningStr)
->>>>>>> 8d11bbc1
 
             for idx in range(0, len(pointList) - 1, 2):
                 p1 = pointList[idx]
@@ -715,16 +487,9 @@
                 newDimension.name = 'Dimension ' + str(len(DimGen.axisDimensions))
                 newDimensions.append(newDimension)
 
-<<<<<<< HEAD
+                newWrapper = DimGen.wrappedDimensions.add()
                 newWrapper.itemType = 'axisDimensions'
-                recalc_dimWrapper_index(self,context)
-
-                context.area.tag_redraw()
-=======
-                newWrapper = DimGen.wrappedDimensions.add()
-                newWrapper.itemType = 'D-AXIS'
                 idx += 1
->>>>>>> 8d11bbc1
 
             # Set Common Values
             for newDimension in newDimensions:
