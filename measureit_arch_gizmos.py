# ##### BEGIN GPL LICENSE BLOCK #####
#
#  This program is free software; you can redistribute it and/or
#  modify it under the terms of the GNU General Public License
#  as published by the Free Software Foundation; either version 2
#  of the License, or (at your option) any later version.
#
#  This program is distributed in the hope that it will be useful,
#  but WITHOUT ANY WARRANTY; without even the implied warranty of
#  MERCHANTABILITY or FITNESS FOR A PARTICULAR PURPOSE.  See the
#  GNU General Public License for more details.
#
#  You should have received a copy of the GNU General Public License
#  along with this program; if not, write to the Free Software Foundation,
#  Inc., 51 Franklin Street, Fifth Floor, Boston, MA 02110-1301, USA.
#
# ##### END GPL LICENSE BLOCK #####


# ----------------------------------------------------------
# File: measureit_arch_gizmos.py
# Main panel for different MeasureitArch general actions
# Author: Antonio Vazquez (antonioya), Kevan Cress
#
# ----------------------------------------------------------

import bpy
from mathutils import Vector, Matrix, Euler, Quaternion
from math import degrees, radians
from bpy.types import (
    GizmoGroup,
    Gizmo,
    Scene
)

class mArchGizmoGroup(GizmoGroup):
    bl_idname = "OBJECT_GG_mArch"
    bl_label = "MeasureIt_ARCH Gizmo Group"
    bl_space_type = 'VIEW_3D'
    bl_region_type = 'WINDOW'
    bl_options = {'3D', 'PERSISTENT'}

    @classmethod
    def poll(cls, context):
        obj = context.object
        scene = context.scene
        sceneProps = scene.MeasureItArchProps
        if sceneProps.show_gizmos and context.window_manager.measureit_arch_run_opengl:
            if obj is not None:
                if 'DimensionGenerator' in obj:
                    return (obj)
                if 'AnnotationGenerator' in obj:
                    return (obj)

    def createGiz(self,obj):
        objIndex = 0
        for obj in bpy.context.selected_objects:    
            if 'DimensionGenerator' in obj:
<<<<<<< HEAD
                dimGen = obj.DimensionGenerator
=======
                dimGen = obj.DimensionGenerator[0]
                idx = 0
>>>>>>> eb7e0538
                for dim in dimGen.alignedDimensions:
                    createDimOffsetGiz(self,dim,objIndex,idx,"DimensionGenerator[0].alignedDimensions[self.idx]")
                    idx += 1
                idx = 0
                for dim in dimGen.axisDimensions:
                    createDimOffsetGiz(self,dim,objIndex,idx,"DimensionGenerator[0].axisDimensions[self.idx]")
                    idx += 1
            if 'AnnotationGenerator' in obj:
                annotationGen = obj.AnnotationGenerator
                createAnnotationTranslateGiz(self,annotationGen,objIndex)
                createAnnotationRotateGiz(self,annotationGen,objIndex)
            objIndex += 1

    def setup(self, context):
        obj = context.object
        self.createGiz(obj)

    def refresh(self, context):
        obj = context.object
        self.gizmos.clear()
        self.createGiz(obj)

bpy.utils.register_class(mArchGizmoGroup)

def createDimOffsetGiz(group,dim,objIndex,idx,dimStr):
    context = bpy.context
    dimProps = dim
    if dim.uses_style:
        for alignedDimStyle in context.scene.StyleGenerator.alignedDimensions:
            if alignedDimStyle.name == dim.style:
                dimProps = alignedDimStyle


    #Set Matrix
    k = Vector((0,0,1))
    basisMatrix = Matrix.Translation(Vector((0,0,0)))
    rot = k.rotation_difference(dim.gizRotDir)
    rotMatrix = rot.to_matrix()
    rotMatrix.resize_4x4()
    
    basisMatrix.translation = Vector(dim.gizLoc)+(Vector(dim.gizRotDir)*0.2)
    basisMatrix = basisMatrix @ rotMatrix
    
    #Offset Gizmo
    dimOffsetGiz = group.gizmos.new("GIZMO_GT_arrow_3d")
    op = dimOffsetGiz.target_set_operator("measureit_arch.dimesnion_offset")
    op.objIndex = objIndex
    op.idx = idx
    op.dimType = dimStr
    dimOffsetGiz.draw_style = "NORMAL"
    dimOffsetGiz.use_draw_modal = False

    dimOffsetGiz.length = 0
    dimOffsetGiz.matrix_basis = basisMatrix 
    dimOffsetGiz.use_draw_value = False

    dimOffsetGiz.scale_basis = 1
    dimOffsetGiz.color = (pow(dimProps.color[0],(1/2.2)),pow(dimProps.color[1],(1/2.2)),pow(dimProps.color[2],(1/2.2)))
    dimOffsetGiz.alpha = 0.3

    dimOffsetGiz.color_highlight = (pow(dimProps.color[0],(1/2.2)),pow(dimProps.color[1],(1/2.2)),pow(dimProps.color[2],(1/2.2)))
    dimOffsetGiz.alpha_highlight = 1
    

    #Button Gizmo
    #dimButton = group.gizmos.new("GIZMO_GT_button_2d")
    #dimButton.icon = 'PREFERENCES'
    #dimButton.scale_basis = 0.2
    #dimButton.matrix_basis = basisMatrix

    # Add Gizmos to group
    group.offset_widget = dimOffsetGiz
    #group.settings_widget = dimButton
    #self.rotate_widget = rotateGiz

def createAnnotationTranslateGiz(group,annotationGen,objIndex):
    # Set Basis Matrix
    idx = 0
    for anno in annotationGen.annotations:
        basisMatrix = Matrix.Translation(Vector((0,0,0)))
        obj = bpy.context.selected_objects[objIndex]
        mat = obj.matrix_world
        objrot = mat.to_quaternion()
        basisMatrix.translation = Vector(anno.gizLoc) - Vector(anno.annotationOffset) 
        scale = 1
        lineweight = 2
        length = 0.6
        offset = 0.05
        baseAlpha = 0.15

     

        # Basic Move Gizmo
        annotationMove = group.gizmos.new("GIZMO_GT_move_3d")
        annotationMove.target_set_prop("offset", anno, "annotationOffset")

        annotationMove.matrix_basis = basisMatrix
        annotationMove.scale_basis = 0.15
        annotationMove.draw_style = 'RING_2D'
        annotationMove.draw_options= {'ALIGN_VIEW'}
        annotationMove.line_width = lineweight
        annotationMove.color = 0.8, 0.8, 0.8
        annotationMove.alpha = 0.5
        annotationMove.use_draw_modal = True 

        annotationMove.color_highlight = 1.0, 1.0, 1.0
        annotationMove.alpha_highlight = 1

        #Translate Op Gizmos
        #X
        annotationOffsetX = group.gizmos.new("GIZMO_GT_arrow_3d")
        opX = annotationOffsetX.target_set_operator("measureit_arch.translate_annotation")
        opX.constrainAxis = (True,False,False)
        opX.objIndex = objIndex
        opX.idx = idx

        XbasisMatrix = basisMatrix.to_3x3()
        rot = Quaternion(Vector((0,1,0)),radians(90))
        XbasisMatrix.rotate(rot)
        XbasisMatrix.rotate(objrot)
        XbasisMatrix.resize_4x4()
        offsetVec = Vector((offset,0,0))
        offsetVec.rotate(objrot)
        XbasisMatrix.translation = Vector(anno.gizLoc) + offsetVec

        annotationOffsetX.matrix_basis = XbasisMatrix
        annotationOffsetX.use_draw_modal = False
        annotationOffsetX.scale_basis = scale
        annotationOffsetX.length = length
        annotationOffsetX.line_width = lineweight

        annotationOffsetX.color = 0.96, 0.2, 0.31
        annotationOffsetX.alpha = baseAlpha

        annotationOffsetX.color_highlight = 0.96, 0.2, 0.31
        annotationOffsetX.alpha_highlight = 1

        #Y
        annotationOffsetY = group.gizmos.new("GIZMO_GT_arrow_3d")
        opY = annotationOffsetY.target_set_operator("measureit_arch.translate_annotation")
        opY.constrainAxis = (False,True,False)
        opY.objIndex = objIndex
        opY.idx = idx

        YbasisMatrix = basisMatrix.to_3x3()
        rot = Quaternion(Vector((1,0,0)),radians(-90))
        YbasisMatrix.rotate(rot)
        YbasisMatrix.rotate(objrot)
        YbasisMatrix.resize_4x4()
        offsetVec = Vector((0,offset,0))
        offsetVec.rotate(objrot)
        YbasisMatrix.translation = Vector(anno.gizLoc) + offsetVec

        annotationOffsetY.matrix_basis = YbasisMatrix
        annotationOffsetY.use_draw_modal = False
        annotationOffsetY.scale_basis = scale
        annotationOffsetY.length = length
        annotationOffsetY.line_width = lineweight

        annotationOffsetY.color = 0.54, 0.86, 0
        annotationOffsetY.alpha = baseAlpha

        annotationOffsetY.color_highlight = 0.54, 0.86, 0
        annotationOffsetY.alpha_highlight = 1

        #Z
        annotationOffsetZ = group.gizmos.new("GIZMO_GT_arrow_3d")
        opZ = annotationOffsetZ.target_set_operator("measureit_arch.translate_annotation")
        opZ.constrainAxis = (False,False,True)
        opZ.objIndex = objIndex
        opZ.idx = idx

        ZbasisMatrix = basisMatrix.to_3x3()
        ZbasisMatrix.rotate(objrot)
        ZbasisMatrix.resize_4x4()
        offsetVec = Vector((0,0,offset))
        offsetVec.rotate(objrot)
        ZbasisMatrix.translation = Vector(anno.gizLoc) + offsetVec

        annotationOffsetZ.matrix_basis = ZbasisMatrix
        annotationOffsetZ.use_draw_modal = False
        annotationOffsetZ.scale_basis = scale
        annotationOffsetZ.length = length
        annotationOffsetZ.line_width = lineweight

        annotationOffsetZ.color = 0.15, 0.56, 1
        annotationOffsetZ.alpha = baseAlpha

        annotationOffsetZ.color_highlight = 0.15, 0.56, 1
        annotationOffsetZ.alpha_highlight = 1
        
        #add to group
        group.move_widget = annotationMove
        group.X_widget = annotationOffsetX
        group.Y_widget = annotationOffsetY
        group.Z_widget = annotationOffsetZ
        idx += 1

def createAnnotationRotateGiz(group,annotationGen,objIndex):
    # Set Basis Matrix
    idx = 0
    rotateGizScale = 0.5
    for anno in annotationGen.annotations:
        basisMatrix = Matrix.Translation(Vector((0,0,0)))
        basisMatrix.translation = Vector(anno.gizLoc)
        obj = bpy.context.selected_objects[objIndex]
        mat = obj.matrix_world
        objrot = mat.to_quaternion()
        lineweight = 2
        baseAlpha = 0.15

        #Translate Op Gizmos
        #X
        annotationRotateX = group.gizmos.new("GIZMO_GT_move_3d")
        annotationRotateX.use_draw_modal = True
        opX = annotationRotateX.target_set_operator("measureit_arch.rotate_annotation")
        opX.constrainAxis = (True,False,False)
        opX.objIndex = objIndex
        opX.idx = idx

        XbasisMatrix = basisMatrix.to_3x3()
        rot = Quaternion(Vector((0,1,0)),radians(90))
        XbasisMatrix.rotate(rot)
        XbasisMatrix.rotate(objrot)
        XbasisMatrix.resize_4x4()
        XbasisMatrix.translation = Vector(anno.gizLoc)
        

        annotationRotateX.matrix_basis = XbasisMatrix
        annotationRotateX.scale_basis = rotateGizScale
        annotationRotateX.line_width = lineweight

        annotationRotateX.color = 0.96, 0.2, 0.31
        annotationRotateX.alpha = baseAlpha

        annotationRotateX.color_highlight = 0.96, 0.2, 0.31
        annotationRotateX.alpha_highlight = 1

        #Y
        annotationRotateY = group.gizmos.new("GIZMO_GT_move_3d")
        annotationRotateY.use_draw_modal = True
        opY = annotationRotateY.target_set_operator("measureit_arch.rotate_annotation")
        opY.constrainAxis = (False,True,False)
        opY.objIndex = objIndex
        opY.idx = idx

        YbasisMatrix = basisMatrix.to_3x3()
        rot = Quaternion(Vector((1,0,0)),radians(-90))
        YbasisMatrix.rotate(rot)
        YbasisMatrix.rotate(objrot)
        YbasisMatrix.resize_4x4()
        YbasisMatrix.translation = Vector(anno.gizLoc)

        annotationRotateY.matrix_basis = YbasisMatrix
        annotationRotateY.scale_basis = rotateGizScale
        annotationRotateY.line_width = lineweight

        annotationRotateY.color = 0.54, 0.86, 0
        annotationRotateY.alpha = baseAlpha

        annotationRotateY.color_highlight = 0.54, 0.86, 0
        annotationRotateY.alpha_highlight = 1

        #Z
        annotationRotateZ = group.gizmos.new("GIZMO_GT_move_3d")
        annotationRotateZ.use_draw_modal = True
        opZ = annotationRotateZ.target_set_operator("measureit_arch.rotate_annotation")
        opZ.constrainAxis = (False,False,True)
        opZ.objIndex = objIndex
        opZ.idx = idx

        ZbasisMatrix = basisMatrix.to_3x3()
        ZbasisMatrix.rotate(objrot)
        ZbasisMatrix.resize_4x4()
        ZbasisMatrix.translation = Vector(anno.gizLoc)

        annotationRotateZ.matrix_basis = ZbasisMatrix
        annotationRotateZ.scale_basis = rotateGizScale
        annotationRotateZ.line_width = lineweight

        annotationRotateZ.color = 0.15, 0.56, 1
        annotationRotateZ.alpha = baseAlpha

        annotationRotateZ.color_highlight = 0.15, 0.56, 1
        annotationRotateZ.alpha_highlight = 1
        
        #add to group

        group.X_widget = annotationRotateX
        group.Y_widget = annotationRotateY
        group.Z_widget = annotationRotateZ
        idx += 1
<|MERGE_RESOLUTION|>--- conflicted
+++ resolved
@@ -56,12 +56,7 @@
         objIndex = 0
         for obj in bpy.context.selected_objects:    
             if 'DimensionGenerator' in obj:
-<<<<<<< HEAD
                 dimGen = obj.DimensionGenerator
-=======
-                dimGen = obj.DimensionGenerator[0]
-                idx = 0
->>>>>>> eb7e0538
                 for dim in dimGen.alignedDimensions:
                     createDimOffsetGiz(self,dim,objIndex,idx,"DimensionGenerator[0].alignedDimensions[self.idx]")
                     idx += 1
