# ##### BEGIN GPL LICENSE BLOCK #####
#
#  This program is free software; you can redistribute it and/or
#  modify it under the terms of the GNU General Public License
#  as published by the Free Software Foundation; either version 2
#  of the License, or (at your option) any later version.
#
#  This program is distributed in the hope that it will be useful,
#  but WITHOUT ANY WARRANTY; without even the implied warranty of
#  MERCHANTABILITY or FITNESS FOR A PARTICULAR PURPOSE.  See the
#  GNU General Public License for more details.
#
#  You should have received a copy of the GNU General Public License
#  along with this program; if not, write to the Free Software Foundation,
#  Inc., 51 Franklin Street, Fifth Floor, Boston, MA 02110-1301, USA.
#
# ##### END GPL LICENSE BLOCK #####


# ----------------------------------------------------------
# File: measureit_arch_main.py
# Main panel for different MeasureitArch general actions
# Author: Antonio Vazquez (antonioya), Kevan Cress
#
# ----------------------------------------------------------
import bpy
import bgl

<<<<<<< HEAD
from mathutils import Vector, Matrix, Euler, Quaternion
from gpu_extras.batch import batch_for_shader

from bpy.types import PropertyGroup, Panel, Object, Operator, SpaceView3D
from bpy.props import IntProperty, CollectionProperty, FloatVectorProperty, BoolProperty, StringProperty, \
    FloatProperty, EnumProperty
from bpy.app.handlers import persistent
from .measureit_arch_geometry import clear_batches, draw_annotation, draw_arcDimension, draw_areaDimension, \
    draw_alignedDimension, draw_line_group, draw_angleDimension, update_text, draw_axisDimension, draw_boundsDimension, \
    get_mesh_vertices, printTime, draw_sheet_views, preview_dual, get_view, draw_hatches, draw3d_loop, get_rv3d
=======
from bpy.types import Panel, Operator, SpaceView3D
from bpy.app.handlers import persistent
from mathutils import Vector, Matrix
>>>>>>> 68da6d1a

from .measureit_arch_geometry import clear_batches, update_text, \
    draw3d_loop, get_rv3d
from .measureit_arch_utils import get_view



@persistent
def load_handler(dummy):
    """ Handler called when a Blender file is loaded """
    ShowHideViewportButton.handle_remove(None, bpy.context)


<<<<<<< HEAD
# ------------------------------------------------------
# Handler to detect save Blend
# Clear not used measured
#
# ------------------------------------------------------

@persistent
def save_handler(dummy):
=======
@persistent
def save_handler(dummy):
    """ Handler called when a Blender file is saved """
    # Clear not used measured
>>>>>>> 68da6d1a
    cleanScene = True
    if cleanScene:
        # Check all Scenes for phantom objects
        # Necessary because the pointer properties on Dimensions and annotations
        # count as an ID user and prevent the object from being removed normally
        print("MeasureIt_ARCH: Cleaning Phantom Objects")
        objlist = []
        clear_batches()
        for scene in bpy.data.scenes:
            for obj in scene.objects:
                objlist.append(obj.name)

        for obj in bpy.context.blend_data.objects:
            if obj.name in objlist or obj is None:
                pass
            else:
                print(str(obj.name) + ' Data Removed')
                if 'DimensionGenerator' in obj:
                    dimgen = obj.DimensionGenerator
                    if 'alignedDimensions' in dimgen:
<<<<<<< HEAD
                        for alignedDim in obj.DimensionGenerator.alignedDimensions:
                            obj.DimensionGenerator.alignedDimensions.remove(0)
                            obj.DimensionGenerator.measureit_arch_num = 0
=======
                        for alignedDim in obj.DimensionGenerator[0].alignedDimensions:
                            obj.DimensionGenerator[0].alignedDimensions.remove(
                                0)
                            obj.DimensionGenerator[0].measureit_arch_num = 0
>>>>>>> 68da6d1a
                    if 'angleDimensions' in dimgen:
                        for angleDim in obj.DimensionGenerator.angleDimensions:
                            obj.DimensionGenerator.angleDimensions.remove(0)
                            obj.DimensionGenerator.measureit_arch_num = 0
                    if 'axisDimensions' in dimgen:
                        for axisDim in obj.DimensionGenerator.axisDimensions:
                            obj.DimensionGenerator.axisDimensions.remove(0)
                            obj.DimensionGenerator.measureit_arch_num = 0
                    if 'boundsDimensions' in dimgen:
                        for boundsDim in obj.DimensionGenerator.boundsDimensions:
                            obj.DimensionGenerator.boundsDimensions.remove(0)
                            obj.DimensionGenerator.measureit_arch_num = 0
                    if 'wrappedDimensions' in dimgen:
<<<<<<< HEAD
                        for wrapper in obj.DimensionGenerator.wrappedDimensions:
                            obj.DimensionGenerator.wrappedDimensions.remove(0)
=======
                        for wrapper in obj.DimensionGenerator[0].wrappedDimensions:
                            obj.DimensionGenerator[0].wrappedDimensions.remove(
                                0)
>>>>>>> 68da6d1a
                if 'AnnotationGenerator' in obj:
                    for annotation in obj.AnnotationGenerator.annotations:
                        obj.AnnotationGenerator.annotations.remove(0)
                        obj.AnnotationGenerator.num_annotations = 0


<<<<<<< HEAD
bpy.app.handlers.load_post.append(load_handler)
bpy.app.handlers.save_pre.append(save_handler)

=======
>>>>>>> 68da6d1a

# Rough Attempts to add a m-ARCH tab to the properties panel navigation bar
# Not solved yet (not entirely sure its possible), but kept for future reference.

# class MeasureIt_nav_button(Panel):
#    bl_space_type = 'PROPERTIES'
#    bl_region_type = 'NAVIGATION_BAR'
#    bl_label = "Navigation Bar"
#    bl_options = {'HIDE_HEADER'}

#    def draw(self, context):
#        layout = self.layout
#        layout.scale_x = 1.4
#        layout.scale_y = 1.4
#        layout.operator("measureit_arch.addaligneddimensionbutton", text="Aligned", icon="DRIVER_DISTANCE")


# ------------------------------------------------------------------
# Define panel class for main functions.
# ------------------------------------------------------------------
class MEASUREIT_PT_main_panel(Panel):
    bl_idname = "MEASUREIT_PT_main_panel"
    bl_label = "MeasureIt_ARCH v0.5.0(git)"
    bl_space_type = 'VIEW_3D'
    bl_region_type = "UI"
    bl_category = 'MeasureIt_ARCH'

    # ------------------------------
    # Draw UI
    # ------------------------------
    def draw(self, context):
        layout = self.layout
        scene = context.scene
        hasGen = False

        StyleGen = scene.StyleGenerator
        hasGen = True

        # ------------------------------
        # Display Buttons
        # ------------------------------
<<<<<<< HEAD

=======
>>>>>>> 68da6d1a
        box = layout.box()
        box.label(text="Show/Hide MeasureIt_ARCH")
        row = box.row(align=True)

<<<<<<< HEAD
        if context.window_manager.measureit_arch_run_opengl is False:
=======
        if not context.window_manager.measureit_arch_run_opengl:
>>>>>>> 68da6d1a
            icon = 'PLAY'
            txt = 'Show'
        else:
            icon = 'PAUSE'
            txt = 'Hide'

        sceneProps = scene.MeasureItArchProps
        row.operator("measureit_arch.runopenglbutton", text=txt, icon=icon,)
        row.prop(sceneProps, "show_all", text="", icon='GHOST_ENABLED')
<<<<<<< HEAD
        row.prop(sceneProps, 'highlight_selected', text="", icon='VIS_SEL_11')
=======
        # row.prop(sceneProps, 'highlight_selected', text="", icon='VIS_SEL_11')
>>>>>>> 68da6d1a
        row.prop(sceneProps, "show_gizmos", text="", icon='GIZMO')

        # ------------------------------
        # Tool Buttons
        # ------------------------------
        layout.label(text="Tools")
        # Tools
        box = layout.box()
        box.label(text="Add Dimensions")

        col = box.column(align=True)
        col.operator("measureit_arch.addaligneddimensionbutton",
                     text="Aligned", icon="DRIVER_DISTANCE")
        split = col.split(factor=0.7, align=True)
        split.operator("measureit_arch.addaxisdimensionbutton",
                       text="Axis", icon="TRACKING_FORWARDS_SINGLE")
        split.prop(sceneProps, 'measureit_arch_dim_axis', text="")

        split = col.split(factor=0.7, align=True)
        split.operator("measureit_arch.addboundingdimensionbutton",
                       text="Bounds", icon="SHADING_BBOX")
        row = split.row(align=True)
        row.prop(sceneProps, 'bound_x', text="X", toggle=1)
        row.prop(sceneProps, 'bound_y', text="Y", toggle=1)
        row.prop(sceneProps, 'bound_z', text="Z", toggle=1)

        col = box.column(align=True)
        col.operator("measureit_arch.addanglebutton", text="Angle",
                     icon="DRIVER_ROTATIONAL_DIFFERENCE")
        col.operator("measureit_arch.addarcbutton",
                     text="Arc", icon="MOD_THICKNESS")

        col = box.column(align=True)
        col.operator("measureit_arch.addareabutton",
                     text="Area", icon="MESH_GRID")

        col = box.column(align=True)
        if hasGen:
            col.prop_search(sceneProps, 'default_dimension_style',
                            StyleGen, 'alignedDimensions', text="", icon='COLOR')
        col.prop(sceneProps, 'viewPlane', text='')

        # ------------------------------
        # Linework Tools
        # ------------------------------
<<<<<<< HEAD

=======
>>>>>>> 68da6d1a
        box = layout.box()
        box.label(text="Add Lines")

        col = box.column(align=True)
        col.operator("measureit_arch.addlinebutton",
                     text="Line Group", icon="MESH_CUBE")
<<<<<<< HEAD

=======
        col.operator("measureit_arch.adddynamiclinebutton",
                     text="Dynamic Line Group", icon="MESH_CUBE")
>>>>>>> 68da6d1a
        op = col.operator("measureit_arch.addlinebyproperty",
                          text="Line Group by Crease", icon="MESH_CUBE")
        op.calledFromGroup = False

        col.operator("measureit_arch.adddynamiclinebutton",
                     text="Dynamic Line Group", icon="MESH_CUBE")

        col = box.column(align=True)
        if hasGen:
            col.prop_search(sceneProps, 'default_line_style',
                            StyleGen, 'line_groups', text="", icon='COLOR')

        # ------------------------------
        # Annotation Tools
        # ------------------------------
        box = layout.box()
        box.label(text="Add Annotations")

        col = box.column(align=True)
        col.operator("measureit_arch.addannotationbutton",
                     text="Annotation", icon="FONT_DATA")

        col = box.column(align=True)
        if hasGen:
            col.prop_search(sceneProps, 'default_annotation_style',
                            StyleGen, 'annotations', text="", icon='COLOR')



class OBJECT_PT_Panel(Panel):
    """ Panel in the object properties window """
    bl_idname = 'OBJECT_PT_Panel'
    bl_label = "MeasureIt_ARCH"
    bl_space_type = 'PROPERTIES'
    bl_region_type = 'WINDOW'
    bl_context = "object"

    def draw(self, context):
        pass
<<<<<<< HEAD


bpy.utils.register_class(OBJECT_PT_Panel)
=======
>>>>>>> 68da6d1a


class SCENE_PT_Panel(bpy.types.Panel):
    """ Main (scene) properties panel """
    bl_idname = "SCENE_PT_Panel"
    bl_label = "MeasureIt_ARCH"
    bl_space_type = 'PROPERTIES'
    bl_region_type = 'WINDOW'
    bl_context = 'scene'

    def draw(self, context):
        pass
<<<<<<< HEAD


bpy.utils.register_class(SCENE_PT_Panel)
=======
>>>>>>> 68da6d1a


class SCENE_PT_MARCH_Settings(Panel):
    """ Settings panel """
    bl_parent_id = 'SCENE_PT_Panel'
    bl_idname = "SCENE_PT_MARCH_Settings"
    bl_label = "Settings"
    bl_space_type = 'PROPERTIES'
    bl_region_type = 'WINDOW'
    bl_context = 'scene'

    def draw_header(self, context):
        layout = self.layout
        row = layout.row()
        row.label(text="", icon='SETTINGS')

    # -----------------------------------------------------
    # Draw (create UI interface)
    # -----------------------------------------------------
    # noinspection PyUnusedLocal
    def draw(self, context):
        layout = self.layout
        layout.use_property_decorate = False
        layout.use_property_split = True
        scene = context.scene
        sceneProps = scene.MeasureItArchProps

        col = layout.column(align=True, heading='Settings')
        # col.prop(sceneProps, 'show_dim_text',) I Dont Know why this would be usefull
        col.prop(sceneProps, 'hide_units')
        col.prop(sceneProps, "eval_mods")
        col.prop(sceneProps, "use_text_autoplacement")
        col.prop(sceneProps, 'default_resolution', text="Default Resolution")
        col.prop(sceneProps, 'keep_freestyle_svg', text="Keep Freestyle SVG")

        col = layout.column(align=True, heading='Debug')
        col.prop(sceneProps, "measureit_arch_debug_text")
        col.prop(sceneProps, "show_text_cards")

        col = layout.column(align=True, heading='Experimental')
        col.prop(sceneProps, "enable_experimental")

        if sceneProps.enable_experimental:
            col.prop(sceneProps, "instance_dims")
        # col.prop(sceneProps, "debug_flip_text")

<<<<<<< HEAD
# -------------------------------------------------------------
# Defines button that enables/disables Viewport Display
#
# -------------------------------------------------------------
=======

>>>>>>> 68da6d1a
class ShowHideViewportButton(Operator):
    """ A button that enables/disables Viewport Display """

    bl_idname = "measureit_arch.runopenglbutton"
    bl_label = "Display hint data manager"
    bl_description = "Main control for enabling or disabling the display of measurements in the viewport"
    bl_category = 'MeasureitArch'

    _handle = None  # keep function handler
    _handle3d = None

    # ----------------------------------
    # Enable gl drawing adding handler
    # ----------------------------------

    @staticmethod
    def handle_add(self, context):
        if ShowHideViewportButton._handle is None:
<<<<<<< HEAD
            ShowHideViewportButton._handle = SpaceView3D.draw_handler_add(draw_callback_px, (self, context),
                                                                          'WINDOW',
                                                                          'POST_PIXEL')
            ShowHideViewportButton._handle3d = SpaceView3D.draw_handler_add(
                draw_callback_3d, (self, context), 'WINDOW', 'POST_VIEW')
=======
            ShowHideViewportButton._handle = SpaceView3D.draw_handler_add(
                draw_main, (context,), 'WINDOW', 'POST_PIXEL')
            ShowHideViewportButton._handle3d = SpaceView3D.draw_handler_add(
                draw_main_3d, (context,), 'WINDOW', 'POST_VIEW')
>>>>>>> 68da6d1a
            context.window_manager.measureit_arch_run_opengl = True

    # ------------------------------------
    # Disable gl drawing removing handler
    # ------------------------------------
    # noinspection PyUnusedLocal
    @staticmethod
    def handle_remove(self, context):
        if ShowHideViewportButton._handle is not None:
            SpaceView3D.draw_handler_remove(
                ShowHideViewportButton._handle, 'WINDOW')
            SpaceView3D.draw_handler_remove(
                ShowHideViewportButton._handle3d, 'WINDOW')
        ShowHideViewportButton._handle = None
        context.window_manager.measureit_arch_run_opengl = False

    # ------------------------------
    # Execute button action
    # ------------------------------
    def execute(self, context):
        if context.area.type == 'VIEW_3D':
            if not context.window_manager.measureit_arch_run_opengl:
                self.handle_add(self, context)
                context.area.tag_redraw()
            else:
                self.handle_remove(self, context)
                context.area.tag_redraw()

            return {'FINISHED'}
        else:
            self.report({'WARNING'},
                        "View3D not found, cannot run operator")

        return {'CANCELLED'}


<<<<<<< HEAD
# -------------------------------------------------------------
# Handle all 2d draw routines (Text Updating mostly)
# -------------------------------------------------------------
=======
>>>>>>> 68da6d1a
def draw_main(context):
    """ Handle all 2D draw routines (Text Updating mostly) """

    region = bpy.context.region
    # Detect if Quadview to get drawing area
    if context.space_data.region_quadviews:
        # verify area
        if context.area.type != 'VIEW_3D' or context.space_data.type != 'VIEW_3D':
            return
        i = -1
        for region in context.area.regions:
            if region.type == 'WINDOW':
                i += 1
                if context.region.id == region.id:
                    break
        else:
            return

    scene = bpy.context.scene
    sceneProps = scene.MeasureItArchProps

    # Display selected or all
    if not sceneProps.show_all:
        objlist = context.selected_objects
    else:
        objlist = context.view_layer.objects

    # Enable GL drawing
    bgl.glEnable(bgl.GL_BLEND)
    # ---------------------------------------
    # Generate all OpenGL calls for measures
    # ---------------------------------------
    text_update_loop(context, objlist)

    view = get_view()
    if view is not None and view.titleBlock != "":
        titleblockScene = bpy.data.scenes[view.titleBlock]
        objlist = titleblockScene.objects
        text_update_loop(context, objlist)

    # Reset Style & Scene Update Flags
    StyleGen = context.scene.StyleGenerator
    dimStyles = StyleGen.alignedDimensions
    annoStyles = StyleGen.annotations
    for style in annoStyles:
        style.text_updated = False
    for style in dimStyles:
        style.text_updated = False

    sceneProps = scene.MeasureItArchProps
    sceneProps.text_updated = False

<<<<<<< HEAD

def text_update_loop(context, objlist):
=======
>>>>>>> 68da6d1a

def text_update_loop(context, objlist):
    for myobj in objlist:
        if not myobj.hide_get():
            if 'DimensionGenerator' in myobj:
                DimGen = myobj.DimensionGenerator
                for alignedDim in DimGen.alignedDimensions:

                    alignedDimProps = alignedDim
                    if alignedDim.uses_style:
                        for alignedDimStyle in context.scene.StyleGenerator.alignedDimensions:
                            if alignedDimStyle.name == alignedDim.style:
                                alignedDimProps = alignedDimStyle

                    update_text(textobj=alignedDim,
                                props=alignedDimProps, context=context)

                for angleDim in DimGen.angleDimensions:
                    dimProps = angleDim
                    if angleDim.uses_style:
                        for dimStyle in context.scene.StyleGenerator.alignedDimensions:
                            if dimStyle.name == angleDim.style:
                                dimProps = dimStyle
                    update_text(textobj=angleDim,
                                props=dimProps, context=context)

                for axisDim in DimGen.axisDimensions:
                    dimProps = axisDim
                    if axisDim.uses_style:
                        for dimStyle in context.scene.StyleGenerator.alignedDimensions:
                            if dimStyle.name == axisDim.style:
                                dimProps = dimStyle
                    update_text(textobj=axisDim,
                                props=dimProps, context=context)

                for boundsDim in DimGen.boundsDimensions:
                    dimProps = boundsDim
                    if boundsDim.uses_style:
                        for dimStyle in context.scene.StyleGenerator.alignedDimensions:
                            if dimStyle.name == boundsDim.style:
                                dimProps = dimStyle
                    update_text(textobj=boundsDim,
                                props=dimProps, context=context)

                for arcDim in DimGen.arcDimensions:
                    dimProps = arcDim
                    if arcDim.uses_style:
                        for dimStyle in context.scene.StyleGenerator.alignedDimensions:
                            if dimStyle.name == arcDim.style:
                                dimProps = dimStyle
<<<<<<< HEAD
                    update_text(textobj=arcDim, props=dimProps,
                                context=context)
=======
                    update_text(textobj=arcDim, props=dimProps, context=context)
>>>>>>> 68da6d1a

                for areaDim in DimGen.areaDimensions:
                    dimProps = areaDim
                    if areaDim.uses_style:
                        for dimStyle in context.scene.StyleGenerator.alignedDimensions:
                            if dimStyle.name == areaDim.style:
                                dimProps = dimStyle
                    update_text(textobj=areaDim,
                                props=dimProps, context=context)

            if 'AnnotationGenerator' in myobj:
                annotationGen = myobj.AnnotationGenerator
                for annotation in annotationGen.annotations:
                    annotationProps = annotation
                    if annotation.uses_style:
                        for annotationStyle in context.scene.StyleGenerator.annotations:
                            if annotationStyle.name == annotation.style:
                                annotationProps = annotationStyle

                    fields = []
                    notesFlag = False
                    for textField in annotation.textFields:
                        fields.append(textField)
                        if textField.autoFillText and textField.textSource == 'NOTES':
                            notesFlag = True

                    if notesFlag:
                        view = get_view()
                        for textField in view.textFields:
                            fields.append(textField)

                    update_text(textobj=annotation,
<<<<<<< HEAD
                                props=annotationProps, context=context, fields = fields)

                # Draw Instanced Objects

    if draw_instanced:
        deps = bpy.context.view_layer.depsgraph
        for obj_int in deps.object_instances:
            if obj_int.is_instance:
                myobj = obj_int.object

                if 'DimensionGenerator' in myobj:
                    DimGen = myobj.DimensionGenerator
                    for alignedDim in DimGen.alignedDimensions:

                        alignedDimProps = alignedDim
                        if alignedDim.uses_style:
                            for alignedDimStyle in context.scene.StyleGenerator.alignedDimensions:
                                if alignedDimStyle.name == alignedDim.style:
                                    alignedDimProps = alignedDimStyle

                        update_text(textobj=alignedDim,
                                    props=alignedDimProps, context=context)

                    for angleDim in DimGen.angleDimensions:
                        dimProps = angleDim
                        if angleDim.uses_style:
                            for dimStyle in context.scene.StyleGenerator.alignedDimensions:
                                if dimStyle.name == angleDim.style:
                                    dimProps = dimStyle
                        update_text(textobj=angleDim,
                                    props=dimProps, context=context)

                    for axisDim in DimGen.axisDimensions:
                        dimProps = axisDim
                        if axisDim.uses_style:
                            for dimStyle in context.scene.StyleGenerator.alignedDimensions:
                                if dimStyle.name == axisDim.style:
                                    dimProps = dimStyle
                        update_text(textobj=axisDim,
                                    props=dimProps, context=context)

                    for boundsDim in DimGen.boundsDimensions:
                        dimProps = boundsDim
                        if boundsDim.uses_style:
                            for dimStyle in context.scene.StyleGenerator.alignedDimensions:
                                if dimStyle.name == boundsDim.style:
                                    dimProps = dimStyle
                        update_text(textobj=boundsDim,
                                    props=dimProps, context=context)

                    for arcDim in DimGen.arcDimensions:
                        dimProps = arcDim
                        if arcDim.uses_style:
                            for dimStyle in context.scene.StyleGenerator.alignedDimensions:
                                if dimStyle.name == arcDim.style:
                                    dimProps = dimStyle
                        update_text(textobj=arcDim, props=dimProps,
                                    context=context)


def draw_main_3d(context):

=======
                                props=annotationProps, context=context, fields=fields)

    # Draw Instanced Objects
    deps = bpy.context.view_layer.depsgraph
    for obj_int in deps.object_instances:
        if obj_int.is_instance:
            myobj = obj_int.object

            if 'DimensionGenerator' in myobj:
                DimGen = myobj.DimensionGenerator[0]
                for alignedDim in DimGen.alignedDimensions:

                    alignedDimProps = alignedDim
                    if alignedDim.uses_style:
                        for alignedDimStyle in context.scene.StyleGenerator.alignedDimensions:
                            if alignedDimStyle.name == alignedDim.style:
                                alignedDimProps = alignedDimStyle

                    update_text(textobj=alignedDim,
                                props=alignedDimProps, context=context)

                for angleDim in DimGen.angleDimensions:
                    dimProps = angleDim
                    if angleDim.uses_style:
                        for dimStyle in context.scene.StyleGenerator.alignedDimensions:
                            if dimStyle.name == angleDim.style:
                                dimProps = dimStyle
                    update_text(textobj=angleDim,
                                props=dimProps, context=context)

                for axisDim in DimGen.axisDimensions:
                    dimProps = axisDim
                    if axisDim.uses_style:
                        for dimStyle in context.scene.StyleGenerator.alignedDimensions:
                            if dimStyle.name == axisDim.style:
                                dimProps = dimStyle
                    update_text(textobj=axisDim,
                                props=dimProps, context=context)

                for boundsDim in DimGen.boundsDimensions:
                    dimProps = boundsDim
                    if boundsDim.uses_style:
                        for dimStyle in context.scene.StyleGenerator.alignedDimensions:
                            if dimStyle.name == boundsDim.style:
                                dimProps = dimStyle
                    update_text(textobj=boundsDim,
                                props=dimProps, context=context)

                for arcDim in DimGen.arcDimensions:
                    dimProps = arcDim
                    if arcDim.uses_style:
                        for dimStyle in context.scene.StyleGenerator.alignedDimensions:
                            if dimStyle.name == arcDim.style:
                                dimProps = dimStyle
                    update_text(textobj=arcDim, props=dimProps,
                                context=context)


def draw_main_3d(context):
>>>>>>> 68da6d1a
    scene = context.scene
    sceneProps = scene.MeasureItArchProps

    # Display selected or all
    if not sceneProps.show_all:
        objlist = context.selected_objects
    else:
        objlist = context.view_layer.objects

    draw3d_loop(context, objlist)
    # preview_dual(context)

    # Draw TitleBlock
    draw_titleblock(context)


def draw_titleblock(context, svg=None):
    view = get_view()
    rv3d = get_rv3d()
    sceneProps = context.scene.MeasureItArchProps
<<<<<<< HEAD

    if sceneProps.is_vector_draw:
        titleblock = svg.g(id='TitleBlock')
=======
>>>>>>> 68da6d1a

    if view is not None and view.titleBlock != "":
        if not sceneProps.is_render_draw:
            if rv3d.view_perspective != 'CAMERA':
                return

        camera = view.camera

        titleblockScene = bpy.data.scenes[view.titleBlock]

        objlist = titleblockScene.objects

        cameraMat = camera.matrix_world
        offsetVec = Vector((0, 0, -1.1))
        offsetVec *= camera.data.clip_start

        transMat = Matrix.Translation(offsetVec)

        scaleMat = Matrix.Identity(3)
        scaleMat *= (view.model_scale / view.paper_scale)
        scaleMat.resize_4x4()

        extMat = cameraMat @ transMat @ scaleMat
        draw3d_loop(context, objlist, extMat=extMat, svg=svg, multMat=True)
<<<<<<< HEAD


# -------------------------------------------------------------
# Handlers for drawing OpenGl
# -------------------------------------------------------------
def draw_callback_px(self, context):
    draw_main(context)


def draw_callback_3d(self, context):
    draw_main_3d(context)


# -------------------------------------------------------------
# Check if the segment already exist
# LEGACY REMOVED - SHOULD BE RE IMPLIMENTED WITH NEW SYSTEM
# -------------------------------------------------------------
def exist_segment(mp, pointa, pointb, typ=1, pointc=None):
    return False
    pass


# -------------------------------------------------------------
# Get vertex selected
# -------------------------------------------------------------
def get_selected_vertex(myobject):
    mylist = []
    # if not mesh, no vertex
    if myobject.type != "MESH":
        return mylist
    # --------------------
    # meshes
    # --------------------
    oldobj = bpy.context.object
    bpy.context.view_layer.objects.active = myobject
    flag = False
    if myobject.mode != 'EDIT':
        bpy.ops.object.mode_set(mode='EDIT')
        flag = True

    bm = from_edit_mesh(myobject.data)
    bmhistory = bm.select_history
    if len(bmhistory) > 0:
        for v in bmhistory:
            if len(mylist) == 0:
                mylist.extend([v.index])
            else:
                mylist.extend([v.index])
                mylist.extend([v.index])

    if flag is True:
        bpy.ops.object.editmode_toggle()
    # Back context object
    bpy.context.view_layer.objects.active = oldobj

    return mylist


# -------------------------------------------------------------
# Get vertex selected
# -------------------------------------------------------------
def get_selected_vertex_history(myobject):
    mylist = []
    # if not mesh, no vertex
    if myobject.type != "MESH":
        return mylist
    # --------------------
    # meshes
    # --------------------
    oldobj = bpy.context.object
    bpy.context.view_layer.objects.active = myobject
    flag = False
    if myobject.mode != 'EDIT':
        bpy.ops.object.mode_set(mode='EDIT')
        flag = True

    bm = from_edit_mesh(myobject.data)
    for v in bm.select_history:
        mylist.extend([v.index])

    if flag is True:
        bpy.ops.object.editmode_toggle()
    # Back context object
    bpy.context.view_layer.objects.active = oldobj

    return mylist


# -------------------------------------------------------------
# Get verticies and their parent object depending on selection type
# -------------------------------------------------------------


# Adds verts to a vertex dictionary to be processed by the add function

def get_smart_selected(filterObj=None, forceEdges=False, usePairs=True):
    pointList = []
    warningStr = ''

    # Object Mode
    if bpy.context.mode == 'OBJECT':
        objs = bpy.context.selected_objects
        print('In Object Mode')
        idx = 0
        if len(objs) > 2 and usePairs:
            warningStr = "More than 2 objects selected, Order may not be as expected"

        # Sort Objects into Pairs
        idx = 0
        for obj in objs:
            pointData = {}
            pointData['vert'] = 9999999
            pointData['obj'] = obj
            pointList.append(pointData)

            if usePairs:
                try:
                    pointData = {}
                    pointData['vert'] = 9999999
                    pointData['obj'] = objs[idx+1]
                    pointList.append(pointData)
                except IndexError:
                    pass

            idx += 1

    # Edit Mode
    elif bpy.context.mode == 'EDIT_MESH':
        objs = bpy.context.objects_in_mode
        selectionMode = bpy.context.scene.tool_settings.mesh_select_mode

        # For each obj in edit mode
        for obj in objs:
            if filterObj == None or obj.name == filterObj.name:
                bm = from_edit_mesh(obj.data)
                dupFlag = False

                # Ignore force Edges if Selection History exists
                if len(bm.select_history) >= 2:
                    forceEdges = False

                # Vertex Selection
                if selectionMode[0] and not forceEdges:
                    # Get Selected Verts:
                    verts = []
                    # use History if avaialable fall back to basic selection
                    if len(bm.select_history) > 0:
                        for vert in bm.select_history:
                            verts.append(vert)
                    else:
                        for v in obj.data.vertices:
                            if v.select:
                                verts.append(v)

                    # reverse selection history
                    verts.reverse()
                    idx = 0

                    # Flag to add a duplicate if were coming from a different obj
                    if ((len(pointList) % 2) == 1) and usePairs:
                        dupFlag = True

                    # Warning Text for too many verts
                    if len(verts) > 2 and len(objs) > 2:
                        warningStr = "More than 2 Verticies selected across multiple objects \n Order may not be as expected"

                    for vert in verts:
                        pointData = {}
                        pointData['vert'] = vert.index
                        pointData['obj'] = obj
                        pointList.append(pointData)

                        if dupFlag:
                            pointData = {}
                            pointData['vert'] = vert.index
                            pointData['obj'] = obj
                            pointList.append(pointData)
                            dupFlag = False

                        if usePairs:
                            try:
                                pointData = {}
                                pointData['vert'] = verts[idx+1].index
                                pointData['obj'] = obj
                                pointList.append(pointData)

                            except IndexError:
                                pass
                        idx += 1

                # Edge Selection
                elif selectionMode[1] or forceEdges:
                    for e in bm.edges:
                        if e.select is True:
                            for vert in e.verts:
                                pointData = {}
                                pointData['vert'] = vert.index
                                pointData['obj'] = obj
                                pointList.append(pointData)

        print('In Edit Mode')

    # print(pointList)
    return pointList, warningStr
# -------------------------------------------------------------
# Get vertex selected faces
# -------------------------------------------------------------


def get_selected_faces(myobject):
    mylist = []
    # if not mesh, no vertex
    if myobject.type != "MESH":
        return mylist
    # --------------------
    # meshes
    # --------------------
    oldobj = bpy.context.object
    bpy.context.view_layer.objects.active = myobject
    flag = False
    if myobject.mode != 'EDIT':
        bpy.ops.object.mode_set(mode='EDIT')
        flag = True

    bm = from_edit_mesh(myobject.data)
    for face in bm.faces:
        myface = []
        if face.select is True:
            mylist.extend([face.index])

    if flag is True:
        bpy.ops.object.editmode_toggle()
    # Back context object
    bpy.context.view_layer.objects.active = oldobj

    return mylist


# MeasureIt_ARCH Unit settings
=======


>>>>>>> 68da6d1a
class SCENE_PT_MARCH_units(Panel):
    """ MeasureIt_ARCH Unit settings """

    bl_parent_id = 'SCENE_PT_unit'
    bl_idname = "SCENE_PT_MARCH_Units"
    bl_label = "MeasureIt_ARCH Unit Settings"
    bl_space_type = 'PROPERTIES'
    bl_region_type = 'WINDOW'
    bl_context = 'scene'

    def draw_header(self, context):
        layout = self.layout
        row = layout.row()
        row.label(text="", icon='SNAP_INCREMENT')

    # -----------------------------------------------------
    # Draw (create UI interface)
    # -----------------------------------------------------
    def draw(self, context):
        scene = context.scene
        sceneProps = scene.MeasureItArchProps

        layout = self.layout
        layout.use_property_decorate = False
        layout.use_property_split = True

        scene = context.scene

        col = layout.column()
        col.prop(sceneProps, 'metric_precision', text="Metric Precision")
        col.prop(sceneProps, 'angle_precision', text="Angle Precision")
        col.prop(sceneProps, 'imperial_precision', text="Imperial Precision")

        col = layout.column(align=True)
        col.prop(sceneProps, 'default_scale', text="Default Scale 1:")<|MERGE_RESOLUTION|>--- conflicted
+++ resolved
@@ -26,22 +26,9 @@
 import bpy
 import bgl
 
-<<<<<<< HEAD
-from mathutils import Vector, Matrix, Euler, Quaternion
-from gpu_extras.batch import batch_for_shader
-
-from bpy.types import PropertyGroup, Panel, Object, Operator, SpaceView3D
-from bpy.props import IntProperty, CollectionProperty, FloatVectorProperty, BoolProperty, StringProperty, \
-    FloatProperty, EnumProperty
-from bpy.app.handlers import persistent
-from .measureit_arch_geometry import clear_batches, draw_annotation, draw_arcDimension, draw_areaDimension, \
-    draw_alignedDimension, draw_line_group, draw_angleDimension, update_text, draw_axisDimension, draw_boundsDimension, \
-    get_mesh_vertices, printTime, draw_sheet_views, preview_dual, get_view, draw_hatches, draw3d_loop, get_rv3d
-=======
 from bpy.types import Panel, Operator, SpaceView3D
 from bpy.app.handlers import persistent
 from mathutils import Vector, Matrix
->>>>>>> 68da6d1a
 
 from .measureit_arch_geometry import clear_batches, update_text, \
     draw3d_loop, get_rv3d
@@ -55,21 +42,10 @@
     ShowHideViewportButton.handle_remove(None, bpy.context)
 
 
-<<<<<<< HEAD
-# ------------------------------------------------------
-# Handler to detect save Blend
-# Clear not used measured
-#
-# ------------------------------------------------------
-
-@persistent
-def save_handler(dummy):
-=======
 @persistent
 def save_handler(dummy):
     """ Handler called when a Blender file is saved """
     # Clear not used measured
->>>>>>> 68da6d1a
     cleanScene = True
     if cleanScene:
         # Check all Scenes for phantom objects
@@ -90,16 +66,9 @@
                 if 'DimensionGenerator' in obj:
                     dimgen = obj.DimensionGenerator
                     if 'alignedDimensions' in dimgen:
-<<<<<<< HEAD
                         for alignedDim in obj.DimensionGenerator.alignedDimensions:
                             obj.DimensionGenerator.alignedDimensions.remove(0)
                             obj.DimensionGenerator.measureit_arch_num = 0
-=======
-                        for alignedDim in obj.DimensionGenerator[0].alignedDimensions:
-                            obj.DimensionGenerator[0].alignedDimensions.remove(
-                                0)
-                            obj.DimensionGenerator[0].measureit_arch_num = 0
->>>>>>> 68da6d1a
                     if 'angleDimensions' in dimgen:
                         for angleDim in obj.DimensionGenerator.angleDimensions:
                             obj.DimensionGenerator.angleDimensions.remove(0)
@@ -113,26 +82,14 @@
                             obj.DimensionGenerator.boundsDimensions.remove(0)
                             obj.DimensionGenerator.measureit_arch_num = 0
                     if 'wrappedDimensions' in dimgen:
-<<<<<<< HEAD
                         for wrapper in obj.DimensionGenerator.wrappedDimensions:
                             obj.DimensionGenerator.wrappedDimensions.remove(0)
-=======
-                        for wrapper in obj.DimensionGenerator[0].wrappedDimensions:
-                            obj.DimensionGenerator[0].wrappedDimensions.remove(
-                                0)
->>>>>>> 68da6d1a
                 if 'AnnotationGenerator' in obj:
                     for annotation in obj.AnnotationGenerator.annotations:
                         obj.AnnotationGenerator.annotations.remove(0)
                         obj.AnnotationGenerator.num_annotations = 0
 
 
-<<<<<<< HEAD
-bpy.app.handlers.load_post.append(load_handler)
-bpy.app.handlers.save_pre.append(save_handler)
-
-=======
->>>>>>> 68da6d1a
 
 # Rough Attempts to add a m-ARCH tab to the properties panel navigation bar
 # Not solved yet (not entirely sure its possible), but kept for future reference.
@@ -174,19 +131,11 @@
         # ------------------------------
         # Display Buttons
         # ------------------------------
-<<<<<<< HEAD
-
-=======
->>>>>>> 68da6d1a
         box = layout.box()
         box.label(text="Show/Hide MeasureIt_ARCH")
         row = box.row(align=True)
 
-<<<<<<< HEAD
-        if context.window_manager.measureit_arch_run_opengl is False:
-=======
         if not context.window_manager.measureit_arch_run_opengl:
->>>>>>> 68da6d1a
             icon = 'PLAY'
             txt = 'Show'
         else:
@@ -196,11 +145,7 @@
         sceneProps = scene.MeasureItArchProps
         row.operator("measureit_arch.runopenglbutton", text=txt, icon=icon,)
         row.prop(sceneProps, "show_all", text="", icon='GHOST_ENABLED')
-<<<<<<< HEAD
         row.prop(sceneProps, 'highlight_selected', text="", icon='VIS_SEL_11')
-=======
-        # row.prop(sceneProps, 'highlight_selected', text="", icon='VIS_SEL_11')
->>>>>>> 68da6d1a
         row.prop(sceneProps, "show_gizmos", text="", icon='GIZMO')
 
         # ------------------------------
@@ -246,22 +191,12 @@
         # ------------------------------
         # Linework Tools
         # ------------------------------
-<<<<<<< HEAD
-
-=======
->>>>>>> 68da6d1a
         box = layout.box()
         box.label(text="Add Lines")
 
         col = box.column(align=True)
         col.operator("measureit_arch.addlinebutton",
                      text="Line Group", icon="MESH_CUBE")
-<<<<<<< HEAD
-
-=======
-        col.operator("measureit_arch.adddynamiclinebutton",
-                     text="Dynamic Line Group", icon="MESH_CUBE")
->>>>>>> 68da6d1a
         op = col.operator("measureit_arch.addlinebyproperty",
                           text="Line Group by Crease", icon="MESH_CUBE")
         op.calledFromGroup = False
@@ -301,13 +236,6 @@
 
     def draw(self, context):
         pass
-<<<<<<< HEAD
-
-
-bpy.utils.register_class(OBJECT_PT_Panel)
-=======
->>>>>>> 68da6d1a
-
 
 class SCENE_PT_Panel(bpy.types.Panel):
     """ Main (scene) properties panel """
@@ -319,12 +247,6 @@
 
     def draw(self, context):
         pass
-<<<<<<< HEAD
-
-
-bpy.utils.register_class(SCENE_PT_Panel)
-=======
->>>>>>> 68da6d1a
 
 
 class SCENE_PT_MARCH_Settings(Panel):
@@ -371,14 +293,6 @@
             col.prop(sceneProps, "instance_dims")
         # col.prop(sceneProps, "debug_flip_text")
 
-<<<<<<< HEAD
-# -------------------------------------------------------------
-# Defines button that enables/disables Viewport Display
-#
-# -------------------------------------------------------------
-=======
-
->>>>>>> 68da6d1a
 class ShowHideViewportButton(Operator):
     """ A button that enables/disables Viewport Display """
 
@@ -397,18 +311,10 @@
     @staticmethod
     def handle_add(self, context):
         if ShowHideViewportButton._handle is None:
-<<<<<<< HEAD
-            ShowHideViewportButton._handle = SpaceView3D.draw_handler_add(draw_callback_px, (self, context),
-                                                                          'WINDOW',
-                                                                          'POST_PIXEL')
-            ShowHideViewportButton._handle3d = SpaceView3D.draw_handler_add(
-                draw_callback_3d, (self, context), 'WINDOW', 'POST_VIEW')
-=======
             ShowHideViewportButton._handle = SpaceView3D.draw_handler_add(
                 draw_main, (context,), 'WINDOW', 'POST_PIXEL')
             ShowHideViewportButton._handle3d = SpaceView3D.draw_handler_add(
                 draw_main_3d, (context,), 'WINDOW', 'POST_VIEW')
->>>>>>> 68da6d1a
             context.window_manager.measureit_arch_run_opengl = True
 
     # ------------------------------------
@@ -445,12 +351,6 @@
         return {'CANCELLED'}
 
 
-<<<<<<< HEAD
-# -------------------------------------------------------------
-# Handle all 2d draw routines (Text Updating mostly)
-# -------------------------------------------------------------
-=======
->>>>>>> 68da6d1a
 def draw_main(context):
     """ Handle all 2D draw routines (Text Updating mostly) """
 
@@ -503,11 +403,6 @@
     sceneProps = scene.MeasureItArchProps
     sceneProps.text_updated = False
 
-<<<<<<< HEAD
-
-def text_update_loop(context, objlist):
-=======
->>>>>>> 68da6d1a
 
 def text_update_loop(context, objlist):
     for myobj in objlist:
@@ -558,12 +453,7 @@
                         for dimStyle in context.scene.StyleGenerator.alignedDimensions:
                             if dimStyle.name == arcDim.style:
                                 dimProps = dimStyle
-<<<<<<< HEAD
-                    update_text(textobj=arcDim, props=dimProps,
-                                context=context)
-=======
                     update_text(textobj=arcDim, props=dimProps, context=context)
->>>>>>> 68da6d1a
 
                 for areaDim in DimGen.areaDimensions:
                     dimProps = areaDim
@@ -596,7 +486,6 @@
                             fields.append(textField)
 
                     update_text(textobj=annotation,
-<<<<<<< HEAD
                                 props=annotationProps, context=context, fields = fields)
 
                 # Draw Instanced Objects
@@ -659,67 +548,6 @@
 
 def draw_main_3d(context):
 
-=======
-                                props=annotationProps, context=context, fields=fields)
-
-    # Draw Instanced Objects
-    deps = bpy.context.view_layer.depsgraph
-    for obj_int in deps.object_instances:
-        if obj_int.is_instance:
-            myobj = obj_int.object
-
-            if 'DimensionGenerator' in myobj:
-                DimGen = myobj.DimensionGenerator[0]
-                for alignedDim in DimGen.alignedDimensions:
-
-                    alignedDimProps = alignedDim
-                    if alignedDim.uses_style:
-                        for alignedDimStyle in context.scene.StyleGenerator.alignedDimensions:
-                            if alignedDimStyle.name == alignedDim.style:
-                                alignedDimProps = alignedDimStyle
-
-                    update_text(textobj=alignedDim,
-                                props=alignedDimProps, context=context)
-
-                for angleDim in DimGen.angleDimensions:
-                    dimProps = angleDim
-                    if angleDim.uses_style:
-                        for dimStyle in context.scene.StyleGenerator.alignedDimensions:
-                            if dimStyle.name == angleDim.style:
-                                dimProps = dimStyle
-                    update_text(textobj=angleDim,
-                                props=dimProps, context=context)
-
-                for axisDim in DimGen.axisDimensions:
-                    dimProps = axisDim
-                    if axisDim.uses_style:
-                        for dimStyle in context.scene.StyleGenerator.alignedDimensions:
-                            if dimStyle.name == axisDim.style:
-                                dimProps = dimStyle
-                    update_text(textobj=axisDim,
-                                props=dimProps, context=context)
-
-                for boundsDim in DimGen.boundsDimensions:
-                    dimProps = boundsDim
-                    if boundsDim.uses_style:
-                        for dimStyle in context.scene.StyleGenerator.alignedDimensions:
-                            if dimStyle.name == boundsDim.style:
-                                dimProps = dimStyle
-                    update_text(textobj=boundsDim,
-                                props=dimProps, context=context)
-
-                for arcDim in DimGen.arcDimensions:
-                    dimProps = arcDim
-                    if arcDim.uses_style:
-                        for dimStyle in context.scene.StyleGenerator.alignedDimensions:
-                            if dimStyle.name == arcDim.style:
-                                dimProps = dimStyle
-                    update_text(textobj=arcDim, props=dimProps,
-                                context=context)
-
-
-def draw_main_3d(context):
->>>>>>> 68da6d1a
     scene = context.scene
     sceneProps = scene.MeasureItArchProps
 
@@ -740,12 +568,9 @@
     view = get_view()
     rv3d = get_rv3d()
     sceneProps = context.scene.MeasureItArchProps
-<<<<<<< HEAD
 
     if sceneProps.is_vector_draw:
         titleblock = svg.g(id='TitleBlock')
-=======
->>>>>>> 68da6d1a
 
     if view is not None and view.titleBlock != "":
         if not sceneProps.is_render_draw:
@@ -770,7 +595,6 @@
 
         extMat = cameraMat @ transMat @ scaleMat
         draw3d_loop(context, objlist, extMat=extMat, svg=svg, multMat=True)
-<<<<<<< HEAD
 
 
 # -------------------------------------------------------------
@@ -1010,10 +834,6 @@
 
 
 # MeasureIt_ARCH Unit settings
-=======
-
-
->>>>>>> 68da6d1a
 class SCENE_PT_MARCH_units(Panel):
     """ MeasureIt_ARCH Unit settings """
 
