--- conflicted
+++ resolved
@@ -35,19 +35,6 @@
 )
 from bpy.props import (
     CollectionProperty,
-<<<<<<< HEAD
-    FloatVectorProperty,
-    IntProperty,
-    BoolProperty,
-    StringProperty,
-    FloatProperty,
-    EnumProperty,
-    PointerProperty
-)
-
-from .measureit_arch_baseclass import DeletePropButton
-from .measureit_arch_dimensions import AlignedDimensionProperties, recalc_dimWrapper_index, draw_alignedDimensions_settings
-=======
     IntProperty,
     BoolProperty,
     StringProperty,
@@ -60,7 +47,6 @@
     recalc_dimWrapper_index,
     draw_aligned_dimension_settings
 )
->>>>>>> 68da6d1a
 from .measureit_arch_annotations import AnnotationProperties
 from .measureit_arch_lines import LineProperties
 
@@ -87,60 +73,31 @@
 
 
 class StyleWrapper(PropertyGroup):
-<<<<<<< HEAD
     itemType: EnumProperty(
         items=(('line_groups', "Line", ""),
                ('annotations', "Annotation", ""),
                ('alignedDimensions', "Dimension", "")),
-=======
-    """
-    A Wrapper Object so multiple MeasureIt_ARCH element types can be shown in
-    the same UI List
-    """
-
-    itemType: EnumProperty(
-        items=(('L', "Line", ""),
-               ('A', "Annotation", ""),
-               ('D', "Dimension", "")),
->>>>>>> 68da6d1a
         name="Style Item Type",
         update=recalc_index)
 
     itemIndex: IntProperty(name='Item Index')
 
-<<<<<<< HEAD
-
-bpy.utils.register_class(StyleWrapper)
-=======
->>>>>>> 68da6d1a
 
 
 class StyleContainer(PropertyGroup):
-<<<<<<< HEAD
     active_style_index: IntProperty(name='Active Style Index', min=0, max=1000, default=0,
                                     description='Index of the current Style')
 
     show_style_settings: BoolProperty(
         name='Show Style Settings', default=False)
-=======
-    active_style_index: IntProperty(
-        name='Active Style Index', min=0, max=1000, default=0,
-        description='Index of the current Style')
-
-    show_style_settings: BoolProperty(name='Show Style Settings', default=False)
->>>>>>> 68da6d1a
 
     # Array of styles
     alignedDimensions: CollectionProperty(type=AlignedDimensionProperties)
     annotations: CollectionProperty(type=AnnotationProperties)
     line_groups: CollectionProperty(type=LineProperties)
 
-<<<<<<< HEAD
     wrapper: CollectionProperty(type=StyleWrapper)
 
-=======
-    wrappedStyles: CollectionProperty(type=StyleWrapper)
->>>>>>> 68da6d1a
 
 
 
@@ -159,11 +116,7 @@
                 item = lineStyles[item.itemIndex]
                 draw_line_style_row(item, layout)
 
-<<<<<<< HEAD
             elif item.itemType == 'annotations':
-=======
-            elif item.itemType == 'A':
->>>>>>> 68da6d1a
                 item = annotationStyles[item.itemIndex]
                 draw_annotation_style_row(item, layout)
 
@@ -194,11 +147,8 @@
         layout = self.layout
         layout.use_property_split = True
         layout.use_property_decorate = False
-<<<<<<< HEAD
 
         obj = context.object
-=======
->>>>>>> 68da6d1a
 
         scene = context.scene
         StyleGen = scene.StyleGenerator
@@ -206,11 +156,7 @@
         row = layout.row()
 
         # Draw The UI List
-<<<<<<< HEAD
         row.template_list("M_ARCH_UL_styles_list", "", StyleGen, "wrapper",
-=======
-        row.template_list("M_ARCH_UL_styles_list", "", StyleGen, "wrappedStyles",
->>>>>>> 68da6d1a
                           StyleGen, "active_style_index", rows=2, type='DEFAULT')
 
         # Operators Next to List
@@ -218,10 +164,7 @@
         col.operator("measureit_arch.addstylebutton", icon='ADD', text="")
         op = col.operator(
             "measureit_arch.listdeletepropbutton", text="", icon="X")
-<<<<<<< HEAD
         op.genPath = 'bpy.context.scene.StyleGenerator'
-=======
->>>>>>> 68da6d1a
         op.tag = StyleGen.active_style_index  # saves internal data
         op.is_style = True
 
@@ -229,15 +172,8 @@
         col.menu("SCENE_MT_styles_menu", icon='DOWNARROW_HLT', text="")
 
         # Settings Below List
-<<<<<<< HEAD
         if len(StyleGen.wrapper) > 0 and StyleGen.active_style_index < len(StyleGen.wrapper):
             activeWrapperItem = StyleGen.wrapper[StyleGen.active_style_index]
-=======
-        if (len(StyleGen.wrappedStyles) > 0 and
-            StyleGen.active_style_index < len(StyleGen.wrappedStyles)):
-
-            activeWrapperItem = StyleGen.wrappedStyles[StyleGen.active_style_index]
->>>>>>> 68da6d1a
 
             if activeWrapperItem.itemType == 'line_groups':
                 item = StyleGen.line_groups[activeWrapperItem.itemIndex]
@@ -261,7 +197,6 @@
             if StyleGen.show_style_settings:
 
                 # Show Line Settings
-<<<<<<< HEAD
                 if activeWrapperItem.itemType == 'line_groups':
                     draw_line_style_settings(item, box)
                 # Show Annotation Settings
@@ -270,16 +205,6 @@
                 # Show Dimension Settings
                 if activeWrapperItem.itemType == 'alignedDimensions':
                     draw_alignedDimensions_settings(item, box)
-=======
-                if activeWrapperItem.itemType == 'L':
-                    draw_line_style_settings(item, box)
-                # Show Annotation Settings
-                if activeWrapperItem.itemType == 'A':
-                    draw_annotation_style_settings(item, box)
-                # Show Dimension Settings
-                if activeWrapperItem.itemType == 'D':
-                    draw_aligned_dimension_settings(item, box)
->>>>>>> 68da6d1a
 
 
 class SCENE_MT_styles_menu(bpy.types.Menu):
@@ -290,10 +215,7 @@
 
         delOp = layout.operator(
             "measureit_arch.deleteallitemsbutton", text="Delete All Styles", icon="X")
-<<<<<<< HEAD
         delOp.genPath = 'bpy.context.scene.StyleGenerator'
-=======
->>>>>>> 68da6d1a
         delOp.is_style = True
 
 
@@ -312,19 +234,8 @@
 
     def execute(self, context):
         # Add properties
-<<<<<<< HEAD
         Generator = eval(self.genPath)
         wrapper = Generator.wrapper[self.tag]
-=======
-        if self.is_style:
-            Generator = context.scene.StyleGenerator
-            wrapper = Generator.wrappedStyles[self.tag]
-
-        elif not self.is_style and self.item_type == 'D':
-            obj = context.object
-            Generator = obj.DimensionGenerator[0]
-            wrapper = Generator.wrappedDimensions[self.tag]
->>>>>>> 68da6d1a
 
         wrapperTag = self.tag
         self.item_type = wrapper.itemType
@@ -333,27 +244,15 @@
         Generator.wrapper.remove(wrapperTag)
 
         if self.is_style:
-<<<<<<< HEAD
             recalc_index(self, context)
 
         else:
-=======
-            Generator.wrappedStyles.remove(wrapperTag)
-            recalc_index(self, context)
-
-        else:
-            Generator.wrappedDimensions.remove(wrapperTag)
->>>>>>> 68da6d1a
             recalc_dimWrapper_index(self, context)
 
         DeletePropButton.tag = self.tag
         DeletePropButton.genPath = self.genPath
         DeletePropButton.item_type = self.item_type
-<<<<<<< HEAD
         DeletePropButton.is_style = self.is_style
-=======
-        DeletePropButton.is_style = True
->>>>>>> 68da6d1a
         DeletePropButton.execute(self, context)
         return {'FINISHED'}
 
@@ -365,15 +264,9 @@
     bl_category = 'MeasureitArch'
 
     styleType: EnumProperty(
-<<<<<<< HEAD
         items=(('annotations', "Annotation", "Create a new Annotation Style", 'FONT_DATA', 1),
                ('line_groups', "Line", "Create a new Line Style", 'MESH_CUBE', 2),
                ('alignedDimensions', "Dimension", "Create a new Dimension Style", 'DRIVER_DISTANCE', 3)),
-=======
-        items=(('A', "Annotation", "Create a new Annotation Style", 'FONT_DATA', 1),
-               ('L', "Line", "Create a new Line Style", 'MESH_CUBE', 2),
-               ('D', "Dimension", "Create a new Dimension Style", 'DRIVER_DISTANCE', 3)),
->>>>>>> 68da6d1a
         name="Type of Style to Add",
         description="Type of Style to Add")
 
@@ -393,13 +286,8 @@
                     styleWrappers = StyleGen.wrapper
 
                     newWrapper = styleWrappers.add()
-<<<<<<< HEAD
                     styleType = self.styleType
                     if styleType == 'annotations':
-=======
-
-                    if self.styleType == 'A':
->>>>>>> 68da6d1a
                         newStyle = annotationStyles.add()
                         newStyle.itemType = 'annotations'
                         newStyle.fontSize = 18
@@ -407,15 +295,9 @@
                         newStyle.textAlignment = 'L'
                         newStyle.name = 'Annotation Style ' + \
                             str(len(annotationStyles))
-<<<<<<< HEAD
                         newWrapper.itemType = 'annotations'
 
                     elif styleType == 'line_groups':
-=======
-                        newWrapper.itemType = 'A'
-
-                    elif self.styleType == 'L':
->>>>>>> 68da6d1a
                         newStyle = lineStyles.add()
                         newStyle.itemType = 'line_groups'
                         newStyle.lineWeight = 1
@@ -431,11 +313,7 @@
                         newStyle.lineWeight = 1
                         newStyle.name = 'Dimension Style ' + \
                             str(len(alignedDimStyles))
-<<<<<<< HEAD
                         newWrapper.itemType = 'alignedDimensions'
-=======
-                        newWrapper.itemType = 'D'
->>>>>>> 68da6d1a
 
                     recalc_index(self, context)
                     newStyle.is_style = True
@@ -459,17 +337,10 @@
     else:
         visIcon = 'HIDE_ON'
 
-<<<<<<< HEAD
     if line.isOutline:
         outIcon = 'SEQ_CHROMA_SCOPE'
     else:
         outIcon = 'FILE_3D'
-=======
-    # if line.isOutline:
-    #     outIcon = 'SEQ_CHROMA_SCOPE'
-    # else:
-    #     outIcon = 'FILE_3D'
->>>>>>> 68da6d1a
 
     if line.lineDrawHidden:
         hiddenIcon = 'MOD_WIREFRAME'
@@ -481,21 +352,12 @@
     subrow.prop(line, 'color', emboss=True, text="")
     subrow.separator()
     subrow = row.row(align=True)
-<<<<<<< HEAD
-    #subrow.prop(line, 'isOutline', text="", toggle=True, icon=outIcon,emboss=False)
-    subrow.prop(line, 'lineDrawHidden', text="",
-                toggle=True, icon=hiddenIcon, emboss=False)
-    subrow.prop(line, "visible", text="", icon=visIcon)
-
-
-=======
     # subrow.prop(line, 'isOutline', text="", toggle=True, icon=outIcon,emboss=False)
     subrow.prop(line, 'lineDrawHidden', text="",
                 toggle=True, icon=hiddenIcon, emboss=False)
     subrow.prop(line, "visible", text="", icon=visIcon)
 
 
->>>>>>> 68da6d1a
 def draw_line_style_settings(line, layout):
     col = layout.column()
     col.prop_search(line, 'visibleInView', bpy.data,
@@ -507,17 +369,10 @@
 
     col = layout.column(align=True)
     col.prop(line, 'lineOverExtension', text="Extension")
-<<<<<<< HEAD
     #col.prop(line, 'randomSeed', text="Seed" )
 
     col = layout.column(align=True)
     if line.lineDrawHidden is True:
-=======
-    col.prop(line, 'randomSeed', text="Seed")
-
-    col = layout.column(align=True)
-    if line.lineDrawHidden:
->>>>>>> 68da6d1a
         col.enabled = True
     else:
         col.enabled = False
@@ -530,27 +385,16 @@
     else:
         col.enabled = False
     col.prop(line, 'lineHiddenDashScale', text="Dash Scale")
-<<<<<<< HEAD
     col.prop(line, 'lineDashSpace', text="Dash Spacing")
-=======
->>>>>>> 68da6d1a
 
     col = layout.column(align=True)
     col.prop(line, 'lineDrawDashed', text="Draw Dashed")
     col.prop(line, 'screenSpaceDashes', text="Screen Space Dashes")
-<<<<<<< HEAD
 
     col.prop(line, 'inFront', text="Draw In Front")
     col.prop(line, 'evalMods')
 
 
-=======
-    col.prop(line, 'lineDashSpace', text="Dash Spacing")
-    col.prop(line, 'inFront', text="Draw In Front")
-    col.prop(line, 'evalMods')
-
-
->>>>>>> 68da6d1a
 def draw_annotation_style_row(annotation, layout):
     row = layout.row(align=True)
     subrow = row.row()
@@ -568,13 +412,8 @@
 
     subrow = row.row(align=True)
     subrow.prop(annotation, "visible", text="", icon=visIcon, emboss=False)
-<<<<<<< HEAD
-
-
-=======
-
-
->>>>>>> 68da6d1a
+
+
 def draw_annotation_style_settings(annotation, layout):
     col = layout.column()
     split = layout.split(factor=0.485)
