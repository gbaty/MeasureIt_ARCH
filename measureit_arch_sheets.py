--- conflicted
+++ resolved
@@ -25,42 +25,14 @@
 # ----------------------------------------------------------
 
 import bpy
-<<<<<<< HEAD
-import bmesh
-import bgl
-import gpu
-from .measureit_arch_main import OBJECT_PT_Panel
-from bmesh import from_edit_mesh
-from math import degrees, radians
-from gpu_extras.batch import batch_for_shader
-from bpy.types import PropertyGroup, Panel, Object, Operator, SpaceView3D, UIList, VertexGroup, Scene
-from bpy.props import IntProperty, CollectionProperty, FloatVectorProperty, BoolProperty, StringProperty, \
-    FloatProperty, EnumProperty, PointerProperty
-
-from .measureit_arch_main import get_smart_selected, get_selected_vertex
-from .measureit_arch_baseclass import BaseProp
-from .measureit_arch_views import ViewProperties
-=======
 
 from bpy.types import PropertyGroup, Panel, Operator, UIList, Scene
 from bpy.props import IntProperty, CollectionProperty, FloatVectorProperty, \
     BoolProperty, StringProperty, PointerProperty
 
->>>>>>> 68da6d1a
 
 
 class SheetViewProperties(PropertyGroup):
-<<<<<<< HEAD
-    rotation: FloatVectorProperty(name='annotationOffset',
-                                  description='Rotation for Annotation',
-                                  default=(0.0, 0.0, 0.0),
-                                  subtype='EULER')
-
-    location: FloatVectorProperty(name='annotationOffset',
-                                  description='Offset for Annotation',
-                                  default=(0.0, 0.0, 0.0),
-                                  subtype='TRANSLATION')
-=======
 
     rotation: FloatVectorProperty(
         name='annotationOffset',
@@ -73,17 +45,10 @@
         description='Offset for Annotation',
         default=(0.0, 0.0, 0.0),
         subtype='TRANSLATION')
->>>>>>> 68da6d1a
 
     view: StringProperty(name="View Name")
 
     scene: PointerProperty(type=Scene)
-
-<<<<<<< HEAD
-
-bpy.utils.register_class(SheetViewProperties)
-=======
->>>>>>> 68da6d1a
 
 
 class SheetViewContainer(PropertyGroup):
@@ -96,13 +61,6 @@
     sheet_views: CollectionProperty(type=SheetViewProperties)
 
 
-<<<<<<< HEAD
-bpy.utils.register_class(SheetViewContainer)
-Object.SheetGenerator = bpy.props.PointerProperty(type=SheetViewContainer)
-
-
-=======
->>>>>>> 68da6d1a
 class AddSheetViewButton(Operator):
     bl_idname = "measureit_arch.addsheetviewbutton"
     bl_label = "Add"
@@ -132,14 +90,9 @@
     bl_description = "Delete a View"
     bl_category = 'MeasureitArch'
     bl_options = {'REGISTER'}
-<<<<<<< HEAD
-    tag: IntProperty()
-
-=======
 
     tag: IntProperty()
 
->>>>>>> 68da6d1a
     def execute(self, context):
         # Add properties
 
@@ -151,11 +104,8 @@
 
 class M_ARCH_UL_Sheets_list(UIList):
     def draw_item(self, context, layout, data, item, icon, active_data, active_propname):
-<<<<<<< HEAD
         scene = bpy.context.scene
 
-=======
->>>>>>> 68da6d1a
         if self.layout_type in {'DEFAULT', 'COMPACT'}:
             view = item
             layout.use_property_decorate = False
@@ -194,23 +144,15 @@
         layout.use_property_split = True
         layout.use_property_decorate = False
 
-<<<<<<< HEAD
         scene = context.scene
-=======
->>>>>>> 68da6d1a
         SheetGen = context.object.SheetGenerator
 
         row = layout.row()
 
         # Draw The UI List
-<<<<<<< HEAD
-        row.template_list("M_ARCH_UL_Sheets_list", "", SheetGen,
-                          "sheet_views", SheetGen, "active_index", rows=2, type='DEFAULT')
-=======
         row.template_list(
             "M_ARCH_UL_Sheets_list", "", SheetGen, "sheet_views", SheetGen,
             "active_index", rows=2, type='DEFAULT')
->>>>>>> 68da6d1a
 
         # Operators Next to List
         col = row.column(align=True)
@@ -218,22 +160,12 @@
         op = col.operator(
             "measureit_arch.deletesheetviewbutton", text="", icon="X")
         op.tag = SheetGen.active_index  # saves internal data
-<<<<<<< HEAD
 
         # col.separator()
         #col.menu("SCENE_MT_styles_menu", icon='DOWNARROW_HLT', text="")
 
         # Settings Below List
         if len(SheetGen.sheet_views) > 0 and SheetGen.active_index < len(SheetGen.sheet_views):
-=======
-
-        # col.separator()
-        # col.menu("SCENE_MT_styles_menu", icon='DOWNARROW_HLT', text="")
-
-        # Settings Below List
-        if (len(SheetGen.sheet_views) > 0 and
-            SheetGen.active_index < len(SheetGen.sheet_views)):
->>>>>>> 68da6d1a
 
             view = SheetGen.sheet_views[SheetGen.active_index]
 
