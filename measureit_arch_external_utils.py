--- conflicted
+++ resolved
@@ -28,12 +28,9 @@
 from mathutils import Vector, Matrix
 from math import fabs
 
-<<<<<<< HEAD
-=======
 from .measureit_arch_geometry import get_mesh_vertex, get_point, sortPoints, \
     select_normal, interpolate3d
 
->>>>>>> 68da6d1a
 
 def blenderBIM_get_coords(context, offset_pos=True):
     dim_coords_list = []
@@ -54,8 +51,7 @@
 
         # Stash Object Vertices for use in Draw functions
 
-<<<<<<< HEAD
-        if myobj.visible_get() is True:
+        if myobj.visible_get():
             mat = myobj.matrix_world
 
             # if 'LineGenerator' in myobj and myobj.LineGenerator.line_num != 0:
@@ -68,21 +64,6 @@
 
             if 'DimensionGenerator' in myobj:
                 DimGen = myobj.DimensionGenerator
-=======
-        if myobj.visible_get():
-            mat = myobj.matrix_world
-
-            # if 'LineGenerator' in myobj and myobj.LineGenerator[0].line_num != 0:
-            #    lineGen = myobj.LineGenerator[0]
-            #    draw_line_group(context,myobj,lineGen,mat)
-
-            # if 'AnnotationGenerator' in myobj and myobj.AnnotationGenerator[0].num_annotations != 0:
-            #    annotationGen = myobj.AnnotationGenerator[0]
-            #    draw_annotation(context,myobj,annotationGen,mat)
-
-            if 'DimensionGenerator' in myobj:
-                DimGen = myobj.DimensionGenerator[0]
->>>>>>> 68da6d1a
 
                 for alignedDim in DimGen.alignedDimensions:
                     dim_coords_list.append(get_dim_coords(
@@ -155,26 +136,15 @@
     selectedNormal = Vector(select_normal(
         myobj, dim, normDistVector, midpoint, dimProps))
 
-<<<<<<< HEAD
-    userOffsetVector = rotationMatrix@selectedNormal
-    offsetDistance = userOffsetVector*offset
-    geoOffsetDistance = offsetDistance.normalized()*geoOffset
-=======
     userOffsetVector = rotationMatrix @ selectedNormal
     offsetDistance = userOffsetVector * offset
     geoOffsetDistance = offsetDistance.normalized() * geoOffset
->>>>>>> 68da6d1a
 
     if offsetDistance < geoOffsetDistance:
         offsetDistance = geoOffsetDistance
 
-<<<<<<< HEAD
-    dimLineStart = Vector(p1)+offsetDistance
-    dimLineEnd = Vector(p2)+offsetDistance
-=======
     dimLineStart = Vector(p1) + offsetDistance
     dimLineEnd = Vector(p2) + offsetDistance
->>>>>>> 68da6d1a
 
     if offset_pos:
         return [dimLineStart, dimLineEnd]
